from django.core.exceptions import ValidationError
from django.db import models
from django.utils.translation import gettext_lazy as _


class Notification(models.Model):
    class EventType(models.IntegerChoices):
        BOUNTY_CLAIMED = 0, _("Bounty Claimed")
        CHALLENGE_COMMENT = 1, _("Challenge Comment")
        SUBMISSION_APPROVED = 2, _("Submission Approved")
        SUBMISSION_REJECTED = 3, _("Submission Rejected")
        BUG_REJECTED = 4, _("Bug Rejected")
        IDEA_REJECTED = 5, _("Idea Rejected")
        BUG_CREATED = 6, _("Bug Created")
        IDEA_CREATED = 7, _("Idea Created")
        BUG_CREATED_FOR_MEMBERS = 8, _("Bug Created For Members")
        IDEA_CREATED_FOR_MEMBERS = 9, _("Idea Created For Members")
        CHALLENGE_STATUS_CHANGED = 10, _("Task Status Changed")
        BOUNTY_IN_REVIEW = 11, _("Bounty In Review")
        GENERIC_COMMENT = 12, _("Generic Comment")
        BOUNTY_SUBMISSION_MADE = 13, _("Bounty Submission Made")
        BOUNTY_SUBMISSION_READY_TO_REVIEW = 14, _("Task Ready To Review")
<<<<<<< HEAD
        BOUNTY_DELIVERY_ATTEMPT_CREATED = 15, _(
            "Task Delivery Attempt Created"
        )
=======
        BOUNTY_DELIVERY_ATTEMPT_CREATED = 15, _("Task Delivery Attempt Created")
>>>>>>> 1965406e
        CONTRIBUTOR_ABANDONED_BOUNTY = 16, _("Contributor Abandoned Bounty")
        SUBMISSION_REVISION_REQUESTED = 17, _("Submission Revision Requested")

    class Type(models.IntegerChoices):
        EMAIL = 0
        SMS = 1

    event_type = models.IntegerField(
        choices=EventType.choices, primary_key=True
    )
    permitted_params = models.CharField(max_length=500)

    class Meta:
        abstract = True

    def __str__(self):
        return self.get_event_type_display()


class EmailNotification(Notification):
    title = models.CharField(max_length=400)
    template = models.CharField(max_length=4000)

    def clean(self):
        _template_is_valid(self.title, self.permitted_params)
        _template_is_valid(self.template, self.permitted_params)


def _template_is_valid(template, permitted_params):
    permitted_params_list = permitted_params.split(",")
    params = {param: "" for param in permitted_params_list}
    try:
        template.format(**params)
    except IndexError:
        raise ValidationError(
            {"template": _("No curly brace without a name permitted")}
        ) from None
    except KeyError as ke:
        raise ValidationError(
            {
                "template": _(
                    f"{ke.args[0]} isn't a permitted param for template. Please use one of these: {permitted_params}"
                )
            }
        ) from None<|MERGE_RESOLUTION|>--- conflicted
+++ resolved
@@ -20,13 +20,7 @@
         GENERIC_COMMENT = 12, _("Generic Comment")
         BOUNTY_SUBMISSION_MADE = 13, _("Bounty Submission Made")
         BOUNTY_SUBMISSION_READY_TO_REVIEW = 14, _("Task Ready To Review")
-<<<<<<< HEAD
-        BOUNTY_DELIVERY_ATTEMPT_CREATED = 15, _(
-            "Task Delivery Attempt Created"
-        )
-=======
         BOUNTY_DELIVERY_ATTEMPT_CREATED = 15, _("Task Delivery Attempt Created")
->>>>>>> 1965406e
         CONTRIBUTOR_ABANDONED_BOUNTY = 16, _("Contributor Abandoned Bounty")
         SUBMISSION_REVISION_REQUESTED = 17, _("Submission Revision Requested")
 
