from django.urls import path

from .views import (
    ChallengeListView,
    ProductListView,
    ProductRedirectView,
    ProductSummaryView,
    ProductInitiativesView,
    ProductTreeView,
    ProductIdeasAndBugsView,
    CreateProductIdea,
    UpdateProductIdea,
    ProductIdeaDetail,
    ProductChallengesView,
    ProductRoleAssignmentView,
    ChallengeDetailView,
    InitiativeDetailView,
    CapabilityDetailView,
    BountyClaimView,
    CreateProductView,
    CreateOrganisationView,
    CreateChallengeView,
<<<<<<< HEAD
    DashboardView,
    ManageBountiesView,
=======
    UpdateChallengeView,
    DeleteChallengeView,
    UpdateProductView,
    CreateBountyView,
    UpdateBountyView,
    DeleteBountyView,
>>>>>>> 0b500023
)

# Developer's Note: I separated the urlpatterns because I found it convenient to do like this.
# It looked too ugly when putting every path into a single list.
#
# If a new path requires to be added, add it to their corresponding part. If it does not fit
# any of the existing groups, you can add an additional group.


# URL patterns for challenge and product list views
urlpatterns = [
    path("challenges/", ChallengeListView.as_view(), name="challenges"),
    path("challenge/create/", CreateChallengeView.as_view(), name="create-challenge"),
    path(
        "challenge/update/<int:pk>/",
        UpdateChallengeView.as_view(),
        name="update-challenge",
    ),
    path(
        "challenge/delete/<int:pk>/",
        DeleteChallengeView.as_view(),
        name="delete-challenge",
    ),
    path(
        "bounty/create/",
        CreateBountyView.as_view(),
        name="create-bounty",
    ),
    path(
        "bounty/update/<int:pk>",
        UpdateBountyView.as_view(),
        name="update-bounty",
    ),
    path(
        "bounty/delete/<int:pk>",
        DeleteBountyView.as_view(),
        name="delete-bounty",
    ),
    path("products/", ProductListView.as_view(), name="products"),
    path("bounty-claim/", BountyClaimView.as_view(), name="bounty-claim"),
    path("product/create", CreateProductView.as_view(), name="create-product"),
    path(
        "product/update/<int:pk>/", UpdateProductView.as_view(), name="update-product"
    ),
    path(
        "organisation/create",
        CreateOrganisationView.as_view(),
        name="create-organisation",
    ),
]

# URL patterns for various product views
urlpatterns += [
    path(
        "<str:product_slug>/",
        ProductRedirectView.as_view(),
        name="product_detail",
    ),
    path(
        "<str:product_slug>/summary",
        ProductSummaryView.as_view(),
        name="product_summary",
    ),
    path(
        "<str:product_slug>/initiatives",
        ProductInitiativesView.as_view(),
        name="product_initiatives",
    ),
    path(
        "<str:product_slug>/challenges",
        ProductChallengesView.as_view(),
        name="product_challenges",
    ),
    path(
        "<str:product_slug>/tree",
        ProductTreeView.as_view(),
        name="product_tree",
    ),
    path(
        "<str:product_slug>/ideas",
        ProductIdeasAndBugsView.as_view(),
        name="product_ideas_bugs",
    ),
    path(
        "<str:product_slug>/ideas/new",
        CreateProductIdea.as_view(),
        name="add_product_idea",
    ),
    path(
        "<str:product_slug>/idea/<int:pk>",
        ProductIdeaDetail.as_view(),
        name="product_idea_detail",
    ),
    path(
        "<str:product_slug>/ideas/update/<int:pk>",
        UpdateProductIdea.as_view(),
        name="update_product_idea",
    ),
    path(
        "<str:product_slug>/people",
        ProductRoleAssignmentView.as_view(),
        name="product_people",
    ),
]

# URL patterns for initiative, capability, and challenge detail views
urlpatterns += [
    path(
        "<str:product_slug>/initiative/<int:initiative_id>",
        InitiativeDetailView.as_view(),
        name="initiative_details",
    ),
    path(
        "<str:product_slug>/capability/<int:capability_id>",
        CapabilityDetailView.as_view(),
        name="capability_detail",
    ),
    path(
        "<str:product_slug>/challenge/<int:challenge_id>",
        ChallengeDetailView.as_view(),
        name="challenge_detail",
    ),
]

urlpatterns += [
    path("dashboard/", DashboardView.as_view(), name="dashboard"),
    path(
        "dashboard/bounties",
        ManageBountiesView.as_view(),
        name="manage-bounties",
    ),
]<|MERGE_RESOLUTION|>--- conflicted
+++ resolved
@@ -20,17 +20,14 @@
     CreateProductView,
     CreateOrganisationView,
     CreateChallengeView,
-<<<<<<< HEAD
     DashboardView,
     ManageBountiesView,
-=======
     UpdateChallengeView,
     DeleteChallengeView,
     UpdateProductView,
     CreateBountyView,
     UpdateBountyView,
     DeleteBountyView,
->>>>>>> 0b500023
 )
 
 # Developer's Note: I separated the urlpatterns because I found it convenient to do like this.
