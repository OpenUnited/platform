--- conflicted
+++ resolved
@@ -322,14 +322,6 @@
 
     def __init__(self, *args, **kwargs):
         super().__init__(*args, **kwargs)
-<<<<<<< HEAD
-        product = kwargs.get("initial")
-        if product:
-            queryset = Product.objects.filter(pk=product.get("product_id"))
-            self.fields["product"].empty_label = None
-            self.fields["product"].queryset = queryset
-            self.fields["product"].initial = queryset.first()
-=======
         initial = kwargs.get("initial", None)
         if initial:
             product_id = initial.get("product_id", None)
@@ -338,7 +330,6 @@
                 self.fields["product"].empty_label = None
                 self.fields["product"].queryset = queryset
                 self.fields["product"].initial = queryset.first()
->>>>>>> 4d6740d7
 
     class Meta:
         model = Challenge
