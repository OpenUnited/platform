import json
from typing import Any, Dict
from django.http import HttpRequest, HttpResponse
from django.shortcuts import redirect, HttpResponse, get_object_or_404
from django.urls import reverse, reverse_lazy
from django.db.models import Sum
from django.shortcuts import get_object_or_404, HttpResponseRedirect
from django.contrib.auth.mixins import LoginRequiredMixin
from django.db import models
from django.utils.translation import gettext_lazy as _
from django.shortcuts import render
from django.contrib.contenttypes.models import ContentType
from django.contrib import messages
from django.core.exceptions import BadRequest
from django.views.generic import (
    ListView,
    TemplateView,
    RedirectView,
    FormView,
    CreateView,
    UpdateView,
    DeleteView,
    DetailView,
)

from .forms import (
    BountyClaimForm,
    IdeaForm,
    ProductForm,
    OrganisationForm,
    ChallengeForm,
    BountyForm,
    InitiativeForm,
    CapabilityForm,
)
from talent.models import BountyClaim, BountyDeliveryAttempt
from .models import (
    Challenge,
    Product,
    Initiative,
    Bounty,
    Capability,
    Idea,
    Skill,
    Expertise,
)
from commerce.models import Organisation
from security.models import ProductRoleAssignment
from openunited.mixins import HTMXInlineFormValidationMixin


class ChallengeListView(ListView):
    model = Challenge
    context_object_name = "challenges"
    template_name = "product_management/challenges.html"
    paginate_by = 8

    def get_context_data(self, **kwargs):
        context = super().get_context_data(**kwargs)
        context["request"] = self.request

        return context

    def get(self, request, *args, **kwargs):
        response = super().get(request, *args, **kwargs)

        return response

    def get_queryset(self):
        return Challenge.objects.exclude(status=Challenge.CHALLENGE_STATUS_DONE)


class ProductListView(ListView):
    model = Product
    context_object_name = "products"
    queryset = Product.objects.filter(is_private=False)
    template_name = "product_management/products.html"

    def get(self, request, *args, **kwargs):
        response = super().get(request, *args, **kwargs)

        return response


class BaseProductDetailView:
    def get_context_data(self, **kwargs):
        context = super().get_context_data(**kwargs)

        product = get_object_or_404(
            Product, slug=self.kwargs.get("product_slug", None)
        )

        context.update(
            {
                "product": product,
                "product_slug": product.slug,
            }
        )

        return context


class ProductRedirectView(BaseProductDetailView, RedirectView):
    def get(self, request, *args, **kwargs):
        url = reverse("product_summary", kwargs=kwargs)

        return redirect(url)


class ProductSummaryView(BaseProductDetailView, TemplateView):
    template_name = "product_management/product_summary.html"

    def get_context_data(self, **kwargs):
        context = super().get_context_data(**kwargs)
        product = context["product"]
        challenges = Challenge.objects.filter(
            product=product, status=Challenge.CHALLENGE_STATUS_AVAILABLE
        )
        context.update(
            {
                "product": product,
                "challenges": challenges,
                "capabilities": Capability.get_root_nodes(),
            }
        )
        return context


class ProductChallengesView(BaseProductDetailView, TemplateView):
    template_name = "product_management/product_challenges.html"

    def get_context_data(self, **kwargs: Any) -> Dict[str, Any]:
        context = super().get_context_data(**kwargs)
        product = context["product"]
        challenges = Challenge.objects.filter(product=product)
        context.update(
            {
                "challenges": challenges,
            }
        )

        return context


class ProductInitiativesView(BaseProductDetailView, TemplateView):
    template_name = "product_management/product_initiatives.html"

    def get_context_data(self, **kwargs: Any) -> Dict[str, Any]:
        context = super().get_context_data(**kwargs)
        product = context["product"]
        initiatives = Initiative.objects.filter(product=product)

        # Query to calculate total points for each Initiative, considering only active Bounties with status "Available"
        initiatives = initiatives.annotate(
            total_points=Sum(
                "challenge__bounty__points",
                filter=models.Q(
                    challenge__bounty__status=Bounty.BOUNTY_STATUS_AVAILABLE
                )
                & models.Q(challenge__bounty__is_active=True),
            )
        )

        context.update(
            {
                "initiatives": initiatives,
            }
        )

        return context


class ProductTreeView(BaseProductDetailView, TemplateView):
    template_name = "product_management/product_tree.html"

    def get_context_data(self, **kwargs):
        context = super().get_context_data(**kwargs)

        context.update(
            {
                "capabilities": Capability.get_root_nodes(),
            }
        )

        return context


class ProductIdeasAndBugsView(BaseProductDetailView, TemplateView):
    template_name = "product_management/product_ideas.html"

    def get_context_data(self, **kwargs):
        context = super().get_context_data(**kwargs)
        product = context["product"]

        context.update(
            {"ideas": Idea.objects.filter(product=product), "bugs": []}
        )

        return context


# If the user is not authenticated, we redirect him to the sign up page using LoginRequiredMixing.
# After he signs in, we should redirect him with the help of redirect_field_name attribute
# See for more detail: https://docs.djangoproject.com/en/4.2/topics/auth/default/
class CreateProductIdea(LoginRequiredMixin, BaseProductDetailView, CreateView):
    login_url = "sign_in"
    template_name = "product_management/add_product_idea.html"
    form_class = IdeaForm

    def post(self, request, *args, **kwargs):
        form = IdeaForm(request.POST)

        if form.is_valid():
            person = self.request.user.person
            product = Product.objects.get(slug=kwargs.get("product_slug"))

            idea = form.save(commit=False)
            idea.person = person
            idea.product = product
            idea.save()

            return redirect("product_ideas_bugs", **kwargs)

        return super().post(request, *args, **kwargs)


class UpdateProductIdea(LoginRequiredMixin, BaseProductDetailView, UpdateView):
    login_url = "sign_in"
    template_name = "product_management/update_product_idea.html"
    model = Idea
    form_class = IdeaForm

    def get(
        self, request: HttpRequest, *args: str, **kwargs: Any
    ) -> HttpResponse:
        idea_pk = kwargs.get("pk")
        idea = Idea.objects.get(pk=idea_pk)
        form = IdeaForm(request.GET, instance=idea)

        return super().get(request, *args, **kwargs)

    def post(
        self, request: HttpRequest, *args: str, **kwargs: Any
    ) -> HttpResponse:
        idea_pk = kwargs.get("pk")
        idea = Idea.objects.get(pk=idea_pk)

        form = IdeaForm(request.POST, instance=idea)

        if form.is_valid():
            form.save()

            return redirect("product_idea_detail", **kwargs)

        return super().post(request, *args, **kwargs)


class ProductRoleAssignmentView(BaseProductDetailView, TemplateView):
    template_name = "product_management/product_people.html"

    def get_context_data(self, **kwargs):
        context = super().get_context_data(**kwargs)
        product = context["product"]

        context.update(
            {
                "product_people": ProductRoleAssignment.objects.filter(
                    product=product
                ),
            }
        )

        return context


class ProductIdeaDetail(BaseProductDetailView, DetailView):
    template_name = "product_management/product_idea_detail.html"
    model = Idea
    context_object_name = "idea"

    def get_context_data(self, **kwargs):
        context = super().get_context_data(**kwargs)

        context.update(
            {
                "pk": self.object.pk,
            }
        )

        return context


# TODO: note that id's must be related to products. For product1, challenges must start from 1. For product2, challenges must start from 1 etc.
class ChallengeDetailView(BaseProductDetailView, DetailView):
    model = Challenge
    template_name = "product_management/challenge_detail.html"

    def get_context_data(self, **kwargs):
        context = super().get_context_data(**kwargs)
        challenge = self.object
        bounty = challenge.bounty_set.all().first()
        bounty_claim = BountyClaim.objects.filter(
            bounty=bounty,
            kind__in=[
                BountyClaim.CLAIM_TYPE_DONE,
                BountyClaim.CLAIM_TYPE_ACTIVE,
            ],
        ).first()

        context.update(
            {
                "challenge": challenge,
                "bounty": bounty,
                "bounty_claim_form": BountyClaimForm(),
                "bounty_claim": bounty_claim,
            }
        )

        if self.request.user.is_authenticated:
            bounty_claims = BountyClaim.objects.filter(
                bounty=bounty, person=self.request.user.person
            )

            context.update(
                {
<<<<<<< HEAD
                    "current_user_created_claim_request": bounty_claims.count()
                    > 0,
=======
                    "current_user_created_claim_request": bounty_claims.count() > 0,
                    "actions_available": challenge.created_by
                    == self.request.user.person,
>>>>>>> 1965406e
                }
            )
        else:
            context.update(
                {
                    "current_user_created_claim_request": False,
                    "actions_available": False,
                }
            )

        if bounty_claim:
            context.update(
                {"is_claimed": True, "claimed_by": bounty_claim.person}
            )
        else:
            context.update({"is_claimed": False})

        return context


class CreateInitiativeView(LoginRequiredMixin, BaseProductDetailView, CreateView):
    form_class = InitiativeForm
    template_name = "product_management/create_initiative.html"
    login_url = "sign_in"

    def get_form_kwargs(self):
        kwargs = super().get_form_kwargs()
        kwargs["slug"] = self.kwargs.get("product_slug")

        return kwargs

    def get_success_url(self):
        return reverse(
            "product_initiatives",
            args=(self.kwargs.get("product_slug"),),
        )

    def post(self, request, *args, **kwargs):
        form = self.form_class(request.POST)
        if form.is_valid():
            instance = form.save(commit=False)

            product = form.cleaned_data.get("product")
            instance.product = product
            instance.save()

            return HttpResponseRedirect(self.get_success_url())

        return super().post(request, *args, **kwargs)


class InitiativeDetailView(BaseProductDetailView, TemplateView):
    template_name = "product_management/initiative_detail.html"


class CreateCapability(LoginRequiredMixin, BaseProductDetailView, CreateView):
    form_class = CapabilityForm
    template_name = "product_management/create_capability.html"
    login_url = "sign_in"

    # def get_form_kwargs(self):
    #     kwargs = super().get_form_kwargs()
    #     kwargs["slug"] = self.kwargs.get("product_slug", None)

    #     return kwargs

    def post(self, request, *args, **kwargs):
        form = self.form_class(request.POST)
        if form.is_valid():
            name = form.cleaned_data.get("name")
            description = form.cleaned_data.get("description")
            capability = form.cleaned_data.get("root")
            creation_method = form.cleaned_data.get("creation_method")
            product = Product.objects.get(slug=kwargs.get("product_slug"))
            if capability is None or creation_method == "1":
                root = Capability.add_root(name=name, description=description)
                root.product.add(product)
            elif creation_method == "2":
                sibling = capability.add_sibling(name=name, description=description)
                sibling.product.add(product)
            elif creation_method == "3":
                sibling = capability.add_child(name=name, description=description)
                capability.add_child(sibling)

            return redirect(
                reverse(
                    "product_tree",
                    args=(
                        kwargs.get(
                            "product_slug",
                        ),
                    ),
                )
            )

        return super().post(request, *args, **kwargs)


class CapabilityDetailView(BaseProductDetailView, DetailView):
    model = Capability
    context_object_name = "capability"
    template_name = "product_management/capability_detail.html"

    def get_context_data(self, **kwargs):
        context = super().get_context_data(**kwargs)

        context["challenges"] = Challenge.objects.filter(capability=self.object)

        return context


class BountyClaimView(LoginRequiredMixin, FormView):
    form_class = BountyClaimForm
    template_name = "product_management/bounty_claim.html"
    login_url = "sign_in"

    def get_context_data(self, **kwargs: Any) -> dict[str, Any]:
        context = super().get_context_data(**kwargs)

        pk = self.kwargs.get("pk")
        challenge = get_object_or_404(Challenge, pk=pk)

        context["challenge_pk"] = pk
        context["challenge"] = challenge

        return context

    def post(self, request, *args, **kwargs):
        form = self.form_class(request.POST)
        if form.is_valid():
            instance = form.save(commit=False)

            context = self.get_context_data(**kwargs)
            challenge = context.get("challenge")

            instance.bounty = challenge.bounty_set.all().first()
            instance.person = request.user.person
            instance.kind = BountyClaim.CLAIM_TYPE_IN_REVIEW
            instance.save()

            messages.success(
                request, "Your bounty claim request is successfully sent!"
            )

            self.success_url = reverse(
                "challenge_detail",
                args=(
                    challenge.product.slug,
                    challenge.pk,
                ),
            )
            return redirect(self.success_url)

        return super().post(request, *args, **kwargs)


class CreateProductView(LoginRequiredMixin, CreateView):
    model = Product
    form_class = ProductForm
    template_name = "product_management/create_product.html"
    login_url = "sign_in"

    def _is_htmx_request(self, request):
        htmx_header = request.headers.get("Hx-Request", None)
        return htmx_header == "true"

    # TODO: save the image and the documents
    def post(self, request, *args, **kwargs):
        if self._is_htmx_request(request):
            return super().post(request, *args, **kwargs)

        form = self.form_class(request.POST, request.FILES, request=request)
        if form.is_valid():
            instance = form.save()
            _ = ProductRoleAssignment.objects.create(
                person=self.request.user.person,
                product=instance,
                role=ProductRoleAssignment.PRODUCT_ADMIN,
            )
            self.success_url = reverse(
                "product_summary", args=(instance.slug,)
            )
            return redirect(self.success_url)

        return super().post(request, *args, **kwargs)


class UpdateProductView(LoginRequiredMixin, UpdateView):
    model = Product
    form_class = ProductForm
    template_name = "product_management/update_product.html"
    login_url = "sign_in"

    def get(self, request, *args, **kwargs):
        self.object = self.get_object()

        # case when owner is the user
        if (
            self.object.content_type_id
            == ContentType.objects.get_for_model(self.request.user.person).id
        ):
            initial_make_me_owner = self.object.object_id == request.user.id
            initial = {"make_me_owner": initial_make_me_owner}

        # case when owner is an organisation
        if (
            self.object.content_type_id
            == ContentType.objects.get_for_model(Organisation).id
        ):
            initial_organisation = Organisation.objects.filter(
                id=self.object.object_id
            ).first()
            initial = {"organisation": initial_organisation}

        form = self.form_class(instance=self.object, initial=initial)
        return render(
            request,
            self.template_name,
            {"form": form, "product_instance": self.object},
        )

    def post(self, request, *args, **kwargs):
        self.object = self.get_object()
        form = self.form_class(
            request.POST, request.FILES, instance=self.object, request=request
        )
        if form.is_valid():
            instance = form.save()
            self.success_url = reverse(
                "product_summary", args=(instance.slug,)
            )
            return redirect(self.success_url)

        return super().post(request, *args, **kwargs)


class CreateOrganisationView(
    LoginRequiredMixin, HTMXInlineFormValidationMixin, CreateView
):
    model = Organisation
    form_class = OrganisationForm
    template_name = "product_management/create_organisation.html"
    success_url = reverse_lazy("create-product")
    login_url = "sign_in"

    def post(self, request, *args, **kwargs):
        if self._is_htmx_request(self.request):
            return super().post(request, *args, **kwargs)

        form = self.form_class(request.POST, request.FILES)
        if form.is_valid():
            form.save()

            return redirect(self.success_url)

        return super().post(request, *args, **kwargs)


class CreateChallengeView(
    LoginRequiredMixin, HTMXInlineFormValidationMixin, CreateView
):
    model = Challenge
    form_class = ChallengeForm
    template_name = "product_management/create_challenge.html"
    login_url = "sign_in"

    def post(self, request, *args, **kwargs):
        form = self.form_class(request.POST)
        if form.is_valid():
            instance = form.save(commit=False)
            instance.created_by = request.user.person
            instance.save()

            messages.success(
                request, _("The challenge is successfully created!")
            )
            self.success_url = reverse(
                "challenge_detail",
                args=(
                    instance.product.slug,
                    instance.id,
                ),
            )
            return redirect(self.success_url)

        return super().post(request, *args, **kwargs)


class DashboardBaseView(LoginRequiredMixin):
    login_url = "sign_in"

    def get_context_data(self, **kwargs):
        context = super().get_context_data(**kwargs)

        person = self.request.user.person
        photo_url = person.get_photo_url()
        product_queryset = Product.objects.filter(
            content_type__model="person", object_id=person.id
        )
        context.update(
            {
                "person": person,
                "photo_url": photo_url,
                "products": product_queryset,
            }
        )
        return context


class DashboardView(DashboardBaseView, TemplateView):
    template_name = "product_management/dashboard.html"

    def get_context_data(self, **kwargs):
        context = super().get_context_data(**kwargs)

        person = context.get("person")
        active_bounty_claims = BountyClaim.objects.filter(
            person=person, kind=BountyClaim.CLAIM_TYPE_ACTIVE
        )
        context.update({"active_bounty_claims": active_bounty_claims})
        return context


class DashboardHomeView(DashboardBaseView, TemplateView):
    template_name = "product_management/dashboard/dashboard_home.html"

    def get_context_data(self, **kwargs):
        context = super().get_context_data(**kwargs)

        person = context.get("person")
        active_bounty_claims = BountyClaim.objects.filter(
            person=person, kind=BountyClaim.CLAIM_TYPE_ACTIVE
        )
        context.update({"active_bounty_claims": active_bounty_claims})
        return context


class ManageBountiesView(DashboardBaseView, TemplateView):
    template_name = "product_management/dashboard/my_bounties.html"

    def get_context_data(self, **kwargs):
        context = super().get_context_data(**kwargs)

        person = self.request.user.person
        queryset = BountyClaim.objects.filter(person=person)
        context.update({"bounty_claims": queryset})
        return context


class DashboardBountyClaimRequestsView(LoginRequiredMixin, ListView):
    model = BountyClaim
    context_object_name = "bounty_claims"
    template_name = "product_management/dashboard/bounty_claim_requests.html"
    login_url = "sign_in"

    def get_queryset(self):
        person = self.request.user.person
        queryset = BountyClaim.objects.filter(person=person)
        return queryset


class DashboardProductDetailView(DashboardBaseView, DetailView):
    model = Product
    template_name = "product_management/dashboard/product_detail.html"

    def get_object(self, queryset=None):
        slug = self.kwargs.get("product_slug")
        return get_object_or_404(self.model, slug=slug)

    def get_context_data(self, **kwargs):
        context = super().get_context_data(**kwargs)
        context.update(
            {
                "challenges": Challenge.objects.filter(
                    product=self.object
                ).order_by("-created_at")
            }
        )
        return context


class DashboardProductChallengesView(LoginRequiredMixin, ListView):
    model = Challenge
    context_object_name = "challenges"
    login_url = "sign_in"
    template_name = "product_management/dashboard/manage_challenges.html"

    def get_context_data(self, **kwargs):
        context = super().get_context_data(**kwargs)

        slug = self.kwargs.get("product_slug")
        context.update({"product": Product.objects.get(slug=slug)})
        return context

    def get_queryset(self):
        product_slug = self.kwargs.get("product_slug")
        queryset = Challenge.objects.filter(
            product__slug=product_slug
        ).order_by("-created_at")
        return queryset


class DashboardProductChallengeFilterView(LoginRequiredMixin, TemplateView):
    template_name = "product_management/dashboard/challenge_table.html"
    login_url = "sign_in"

    def get_context_data(self, **kwargs):
        context = super().get_context_data()

        slug = self.kwargs.get("product_slug")
        context.update({"product": Product.objects.get(slug=slug)})
        return context

    def get(self, request, *args, **kwargs):
        context = self.get_context_data()

        product = context.get("product")
        queryset = Challenge.objects.filter(product=product)

        # Handle sort filter
        query_parameter = request.GET.get("q")
        if query_parameter:
            for q in query_parameter.split(" "):
                q = q.split(":")
                key = q[0]
                value = q[1]

                if key == "sort":
                    if value == "created-asc":
                        queryset = queryset.order_by("created_at")
                    if value == "created-desc":
                        queryset = queryset.order_by("-created_at")

        # Handle search
        query_parameter = request.GET.get("search-challenge")
        if query_parameter:
            queryset = Challenge.objects.filter(
                title__icontains=query_parameter
            )

        context.update({"challenges": queryset})

        return render(request, self.template_name, context)


class DashboardProductBountiesView(LoginRequiredMixin, ListView):
    model = Bounty
    context_object_name = "bounty_claims"
    template_name = "product_management/dashboard/manage_bounties.html"

    def get_context_data(self, **kwargs):
        context = super().get_context_data()

        slug = self.kwargs.get("product_slug")
        context.update({"product": Product.objects.get(slug=slug)})
        return context

    def get_queryset(self):
        product_slug = self.kwargs.get("product_slug")
        product = Product.objects.get(slug=product_slug)
        queryset = BountyClaim.objects.filter(
            bounty__challenge__product=product,
            kind=BountyClaim.CLAIM_TYPE_IN_REVIEW,
        )
        return queryset


class DashboardProductBountyFilterView(LoginRequiredMixin, TemplateView):
    template_name = "product_management/dashboard/bounty_table.html"
    login_url = "sign_in"

    def get_context_data(self, **kwargs):
        context = super().get_context_data()

        slug = self.kwargs.get("product_slug")
        context.update({"product": Product.objects.get(slug=slug)})
        return context

    def get(self, request, *args, **kwargs):
        context = self.get_context_data()

        product = context.get("product")
        queryset = Bounty.objects.filter(challenge__product=product)

        # Handle sort filter
        query_parameter = request.GET.get("q")
        if query_parameter:
            for q in query_parameter.split(" "):
                q = q.split(":")
                key = q[0]
                value = q[1]

                if key == "sort":
                    if value == "points-asc":
                        queryset = queryset.order_by("points")
                    if value == "points-desc":
                        queryset = queryset.order_by("-points")

        # Handle search
        query_parameter = request.GET.get("search-bounty")
        if query_parameter:
            queryset = Bounty.objects.filter(
                challenge__title__icontains=query_parameter
            )

        context.update({"bounties": queryset})

        return render(request, self.template_name, context)


class UpdateChallengeView(
    LoginRequiredMixin, HTMXInlineFormValidationMixin, UpdateView
):
    model = Challenge
    form_class = ChallengeForm
    template_name = "product_management/update_challenge.html"
    login_url = "sign_in"

    def get_form_kwargs(self, *args, **kwargs):
        kwargs = super().get_form_kwargs(*args, **kwargs)

        instance = kwargs.get("instance")
        kwargs.update({"initial": {"product": instance.product.pk}})
        return kwargs

    def get(self, request, *args, **kwargs):
        self.object = self.get_object()
        return super().get(request, *args, **kwargs)

    def post(self, request, *args, **kwargs):
        self.object = self.get_object()
        form = self.form_class(request.POST, instance=self.object)
        if form.is_valid():
            instance = form.save()
            messages.success(
                request, _("The challenge is successfully updated!")
            )

            self.success_url = reverse(
                "challenge_detail",
                args=(
                    instance.product.slug,
                    instance.id,
                ),
            )
            return redirect(self.success_url)

        return super().post(request, *args, **kwargs)


class DeleteChallengeView(LoginRequiredMixin, DeleteView):
    model = Challenge
    template_name = "product_management/delete_challenge.html"
    login_url = "sign_in"
    success_url = reverse_lazy("challenges")

    def get(self, request, *args, **kwargs):
        challenge_obj = self.get_object()
        if challenge_obj.can_delete_challenge(request.user.person):
            Challenge.objects.get(pk=challenge_obj.pk).delete()
            messages.success(
                request, _("The challenge is successfully deleted!")
            )
            return redirect(self.success_url)
        else:
            messages.error(
                request, _("You do not have rights to remove this challenge.")
            )

            return redirect(
                reverse(
                    "challenge_detail",
                    args=(
                        challenge_obj.product.slug,
                        challenge_obj.pk,
                    ),
                )
            )


class CreateBountyView(LoginRequiredMixin, CreateView):
    model = Bounty
    form_class = BountyForm
    template_name = "product_management/create_bounty.html"
    login_url = "sign_in"

    def post(self, request, *args, **kwargs):
        form = self.form_class(request.POST)
        if form.is_valid():
            instance = form.save(commit=False)
            challenge = form.cleaned_data.get("challenge")
            instance.challenge = challenge
            skill_id = form.cleaned_data.get("selected_skill_ids")[0]
            instance.skill = Skill.objects.get(id=skill_id)
            instance.save()

            instance.expertise.add(
                *Expertise.objects.filter(
                    id__in=form.cleaned_data.get("selected_expertise_ids")
                )
            )
            instance.save()

            self.success_url = reverse(
                "challenge_detail",
                args=(challenge.product.slug, challenge.pk),
            )

            return redirect(self.success_url)

        return super().post(request, *args, **kwargs)


class UpdateBountyView(LoginRequiredMixin, UpdateView):
    model = Bounty
    form_class = BountyForm
    template_name = "product_management/create_bounty.html"
    login_url = "sign_in"

    def post(self, request, *args, **kwargs):
        self.object = self.get_object()
        form = self.form_class(request.POST, instance=self.object)
        if form.is_valid():
            instance = form.save(commit=False)
            instance.challenge = form.cleaned_data.get("challenge")
            skill_id = form.cleaned_data.get("selected_skill_ids")[0]
            instance.skill = Skill.objects.get(id=skill_id)
            instance.save()

            instance.expertise.add(
                *Expertise.objects.filter(
                    id__in=form.cleaned_data.get("selected_expertise_ids")
                )
            )
            instance.save()

            self.success_url = reverse(
                "challenge_detail",
                args=(
                    self.object.challenge.product.slug,
                    self.object.challenge.id,
                ),
            )
            return redirect(self.success_url)

        return super().post(request, *args, **kwargs)


class DeleteBountyView(LoginRequiredMixin, DeleteView):
    model = Bounty
    login_url = "sign_in"
    success_url = reverse_lazy("challenges")

    def get(self, request, *args, **kwargs):
        self.object = self.get_object()
        Bounty.objects.get(pk=self.object.pk).delete()
        return redirect(self.success_url)


class DeleteBountyClaimView(LoginRequiredMixin, DeleteView):
    model = BountyClaim
    login_url = "sign_in"
    success_url = reverse_lazy("dashboard-bounty-requests")

    def get(self, request, *args, **kwargs):
        self.object = self.get_object()
        instance = BountyClaim.objects.get(pk=self.object.pk)
        if instance.kind == BountyClaim.CLAIM_TYPE_IN_REVIEW:
            instance.delete
            messages.success(
                request, _("The bounty claim is successfully deleted.")
            )
        else:
            messages.error(
                request,
                _(
                    "Only the active claims can be deleted. The bounty claim did not deleted."
                ),
            )

        return redirect(self.success_url)


def bounty_claim_actions(request, pk):
    instance = BountyClaim.objects.get(pk=pk)
    action_type = request.GET.get("action")
    if action_type == "accept":
        instance.kind = BountyClaim.CLAIM_TYPE_ACTIVE

        # If one claim is accepted for a particular challenge, the other claims automatically fails.
        challenge = instance.bounty.challenge
        _ = BountyClaim.objects.filter(bounty__challenge=challenge).update(
            kind=BountyClaim.CLAIM_TYPE_FAILED
        )
    elif action_type == "reject":
        instance.kind = BountyClaim.CLAIM_TYPE_FAILED
    else:
        raise BadRequest()

    instance.save()

    return redirect(
        reverse(
            "dashboard-product-bounties",
            args=(instance.bounty.challenge.product.slug,),
        )
    )


class DashboardReviewWorkView(LoginRequiredMixin, ListView):
    model = BountyDeliveryAttempt
    context_object_name = "bounty_deliveries"
    queryset = BountyDeliveryAttempt.objects.filter(
        kind=BountyDeliveryAttempt.SUBMISSION_TYPE_NEW
    )
    template_name = "product_management/dashboard/review_work.html"
    login_url = "sign_in"<|MERGE_RESOLUTION|>--- conflicted
+++ resolved
@@ -323,14 +323,9 @@
 
             context.update(
                 {
-<<<<<<< HEAD
-                    "current_user_created_claim_request": bounty_claims.count()
-                    > 0,
-=======
                     "current_user_created_claim_request": bounty_claims.count() > 0,
                     "actions_available": challenge.created_by
                     == self.request.user.person,
->>>>>>> 1965406e
                 }
             )
         else:
