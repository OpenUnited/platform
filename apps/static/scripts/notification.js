--- conflicted
+++ resolved
@@ -31,18 +31,10 @@
   }
 }
 
-<<<<<<< HEAD
 const showConfirm = (data) =>{
   const type =  data.type|| "red"
   const message = data.message|| "Are you sure you want to delete this item?"
   const title = data.title|| 'Warning!'
-=======
-
-const showConfirm = (data) => {
-  const type = data.type || "red"
-  const message = data.message || "Are you sure you want to delete this item?"
-  const title = data.title || 'Warning!'
->>>>>>> f405b5fd
   return new Promise((resolve) => {
     alertify.confirm(title, message, function (confirmed) {
       resolve(confirmed)
@@ -50,13 +42,9 @@
   })
 }
 
-<<<<<<< HEAD
-const authPopUp = (event, signUpUrl, signInUrl) =>{
-=======
 
 
 const authPopUp = (event, signUpUrl, signInUrl) => {
->>>>>>> f405b5fd
   const currentPageUrl = window.location.href;
   signUpUrl += '?next=' + encodeURIComponent(currentPageUrl);
   signInUrl += '?next=' + encodeURIComponent(currentPageUrl);
@@ -90,18 +78,6 @@
 
 }
 
-<<<<<<< HEAD
-function claimConfirm(event, termConditionUrl){
-  alertify.confirm('Bounty Claim', `
-  <hr><br>
-  <form class="w-full max-w-sm confirm-form">
-      <div class="w-full px-3">
-          <label class="block uppercase tracking-wide text-gray-700 text-xs font-bold mb-2" for="expected_submission_date">
-              Expected Submission Date
-          </label>
-          <input class="appearance-none block w-full bg-gray-200 text-gray-700 border border-gray-200 rounded py-3 px-4 leading-tight focus:outline-none focus:bg-white focus:border-gray-500" id="expected_submission_date" type="date" placeholder="DD/MM/YY" required>
-      </div>
-=======
 
 function claimConfirm(event, termConditionUrl) {
   let agreementStatus = document.getElementById("clicked_bounty").getAttribute("agreement-status");
@@ -119,7 +95,6 @@
             </label>
             <input class="appearance-none block w-full bg-gray-200 text-gray-700 border border-gray-200 rounded py-3 px-4 leading-tight focus:outline-none focus:bg-white focus:border-gray-500" id="expected_submission_date" type="date" placeholder="DD/MM/YY" required>
         </div>
->>>>>>> f405b5fd
 
         <div class="mt-3 w-full px-3">
             <input id="is_agreement_accepted" type="checkbox" class="w-4 h-4 text-blue-600 bg-gray-100 border-gray-300 rounded focus:ring-blue-500 dark:focus:ring-blue-600  focus:ring-2" required>
@@ -149,8 +124,10 @@
         event.detail.issueRequest()
         this.close();
       }
-<<<<<<< HEAD
-  }, function () {}).set('labels', {ok: 'Request claim', cancel: 'Cancel'})
+    }, function () { }).set('labels', { ok: 'Request claim', cancel: 'Cancel' })
+
+  }
+
 }
 
 window.typeSuccess = typeSuccess
@@ -159,11 +136,4 @@
 window.openVideoModal = openVideoModal
 window.showNotification = showNotification
 window.authPopUp = authPopUp
-window.claimConfirm = claimConfirm
-=======
-    }, function () { }).set('labels', { ok: 'Request claim', cancel: 'Cancel' })
-
-  }
-
-}
->>>>>>> f405b5fd
+window.claimConfirm = claimConfirm