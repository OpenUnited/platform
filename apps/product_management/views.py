import uuid
from typing import Any, Dict

from django.contrib import messages
from django.contrib.auth.decorators import login_required
from django.contrib.auth.mixins import LoginRequiredMixin
from django.contrib.contenttypes.models import ContentType
from django.core.exceptions import BadRequest, PermissionDenied
from django.db import models
from django.http import HttpRequest, JsonResponse
from django.shortcuts import HttpResponse, HttpResponseRedirect, get_object_or_404, redirect, render
from django.urls import reverse, reverse_lazy
from django.views import View
from django.views.generic import CreateView, DeleteView, DetailView, ListView, RedirectView, TemplateView, UpdateView

from apps.commerce.models import Organisation
from apps.common import mixins as common_mixins
from apps.openunited.mixins import HTMXInlineFormValidationMixin
from apps.product_management import forms, utils
from apps.security.models import ProductRoleAssignment
from apps.talent.forms import PersonSkillFormSet
from apps.talent.models import BountyClaim, BountyDeliveryAttempt, Expertise, Skill
from apps.talent.utils import serialize_skills
from apps.utility import utils as global_utils

from .models import Bounty, Bug, Challenge, ProductContributorAgreementTemplate, Idea, IdeaVote, Initiative, Product, ProductArea


class ProductListView(ListView):
    model = Product
    context_object_name = "products"
    queryset = Product.objects.filter(is_private=False).order_by("created_at")
    template_name = "product_management/products.html"
    paginate_by = 8


class ProductRedirectView(utils.BaseProductDetailView, RedirectView):
    def get(self, request, *args, **kwargs):
        url = reverse("product_summary", kwargs=kwargs)

        return redirect(url)


# TODO: take a deeper look at the capability part
class ProductSummaryView(utils.BaseProductDetailView, TemplateView):
    template_name = "product_management/product_summary.html"

    def get_context_data(self, **kwargs):
        context = super().get_context_data(**kwargs)
        product = context["product"]
        challenges = Challenge.objects.filter(product=product, status=Challenge.ChallengeStatus.ACTIVE)
        product_role_assignments = ProductRoleAssignment.objects.filter(
            models.Q(product=product) & ~models.Q(role=ProductRoleAssignment.CONTRIBUTOR)
        )
        if self.request.user.is_authenticated:
            context["can_modify_product"] = product_role_assignments.filter(person=self.request.user.person).exists()

        else:
            context["can_modify_product"] = False

        context["challenges"] = challenges
        context["tree_data"] = [utils.serialize_tree(node) for node in ProductArea.get_root_nodes()]
        return context


def redirect_challenge_to_bounties(request):
    return redirect(reverse("bounties"))


class BountyListView(ListView):
    model = Bounty
    context_object_name = "bounties"
    paginate_by = 51

    def get_template_names(self):
        if self.request.htmx:
            return ["product_management/bounty/partials/list_partials.html"]
        return ["product_management/bounty/list.html"]

    def get_queryset(self):
        filters = ~models.Q(challenge__status=Challenge.ChallengeStatus.DRAFT)

        if expertise := self.request.GET.get("expertise"):
            filters &= models.Q(expertise=expertise)

        if status := self.request.GET.get("status"):
            filters &= models.Q(status=status)

        if skill := self.request.GET.get("skill"):
            filters &= models.Q(skill=skill)
        return Bounty.objects.filter(filters).select_related("challenge", "skill").prefetch_related("expertise")

    def get_context_data(self, **kwargs):
        context = super().get_context_data(**kwargs)
        context["BountyStatus"] = Bounty.BountyStatus

        expertises = []
        if skill := self.request.GET.get("skill"):
            expertises = Expertise.get_roots().filter(skill=skill)

        context["skills"] = [global_utils.serialize_other_type_tree(skill) for skill in Skill.get_roots()]
        context["expertises"] = [global_utils.serialize_other_type_tree(expertise) for expertise in expertises]
        return context

    def render_to_response(self, context, **response_kwargs):
        from django.template.loader import render_to_string

        if self.request.htmx and self.request.GET.get("target") == "skill":
            list_html = render_to_string(
                "product_management/bounty/partials/list_partials.html",
                context,
                request=self.request,
            )
            expertise_html = render_to_string(
                "product_management/bounty/partials/expertise.html",
                context,
                request=self.request,
            )

            return JsonResponse(
                {
                    "list_html": list_html,
                    "expertise_html": expertise_html,
                    "item_found_count": context["object_list"].count(),
                }
            )
        return super().render_to_response(context, **response_kwargs)


class ProductBountyListView(utils.BaseProductDetailView, ListView):
    model = Bounty
    context_object_name = "bounties"
    object_list = []

    def get_template_names(self):
        return ["product_management/product_bounties.html"]

    def get_context_data(self, **kwargs):
        context = super().get_context_data(**kwargs)
        context["request"] = self.request
        return context

    def get_queryset(self):
        context = self.get_context_data()
        product = context.get("product")
        return Bounty.objects.filter(challenge__product=product).exclude(
            challenge__status=Challenge.ChallengeStatus.DRAFT
        )


class ProductChallengesView(utils.BaseProductDetailView, TemplateView):
    template_name = "product_management/product_challenges.html"

    def get_context_data(self, **kwargs: Any) -> Dict[str, Any]:
        context = super().get_context_data(**kwargs)
        product = context["product"]
        challenges = Challenge.objects.filter(product=product)
        custom_order = models.Case(
            models.When(status=Challenge.ChallengeStatus.ACTIVE, then=models.Value(0)),
            models.When(status=Challenge.ChallengeStatus.BLOCKED, then=models.Value(1)),
            models.When(status=Challenge.ChallengeStatus.COMPLETED, then=models.Value(2)),
            models.When(status=Challenge.ChallengeStatus.CANCELLED, then=models.Value(3)),
        )
        challenges = challenges.annotate(custom_order=custom_order).order_by("custom_order")
        context["challenges"] = challenges
        return context


class ProductInitiativesView(utils.BaseProductDetailView, TemplateView):
    template_name = "product_management/product_initiatives.html"

    def get_context_data(self, **kwargs: Any) -> Dict[str, Any]:
        context = super().get_context_data(**kwargs)
        initiatives = Initiative.objects.filter(product=context["product"]).annotate(
            total_points=models.Sum(
                "challenge__bounty__points",
                filter=models.Q(challenge__bounty__status=Bounty.BountyStatus.AVAILABLE)
                & models.Q(challenge__bounty__is_active=True),
            )
        )
        context["initiatives"] = initiatives
        return context


class ProductAreaCreateView(utils.BaseProductDetailView, CreateView):
    model = ProductArea
    form_class = forms.ProductAreaForm
    template_name = "product_management/tree_helper/create_node_partial.html"

    def get_template_names(self):
        if self.request.method == "POST":
            return ["product_management/tree_helper/add_node_partial.html"]
        return super().get_template_names()

    def get_context_data(self, **kwargs):
        context = super().get_context_data(**kwargs)
        context["can_modify_product"] = utils.has_product_modify_permission(self.request.user, context["product"])
        return context

    # @utils.modify_permission_required
    def post(self, request, **kwargs):
        form = forms.ProductAreaForm(request.POST)
        if not form.is_valid():
            return render(request, self.get_template_names(), form.errors)
        context = {
            "product_slug": kwargs.get("product_slug"),
        }
        return self.valid_form(request, form, context)

    def valid_form(self, request, form, context):
        if request.POST.get("parent_id") == "None":
            new_node = ProductArea.add_root(**form.cleaned_data)
        else:
            parent_id = request.POST.get("parent_id")
            parent = ProductArea.objects.get(pk=parent_id)
            context["parent_id"] = parent_id
            new_node = parent.add_child(**form.cleaned_data)
        context["product_area"] = new_node
        context["node"] = new_node
        context["depth"] = int(request.POST.get("depth", 0))
        return render(request, self.get_template_names(), context)

    def get(self, request, *args, **kwargs):
        product_area = ProductArea.objects.first()
        if request.GET.get("parent_id"):
            margin_left = int(request.GET.get("margin_left", 0)) + 4
        else:
            margin_left = request.GET.get("margin_left", 0)

        context = {
            "id": str(uuid.uuid4())[:8],
            "product_area": product_area,
            "parent_id": request.GET.get("parent_id"),
            "margin_left": margin_left,
            "depth": request.GET.get("depth", 0),
            "product_slug": kwargs.get("product_slug"),
        }
        return render(request, self.get_template_names(), context)


class ProductAreaDetailUpdateView(utils.BaseProductDetailView, common_mixins.AttachmentMixin, UpdateView):
    template_name = "product_management/product_area_detail.html"
    model = ProductArea
    form_class = forms.ProductAreaForm

    def get_success_url(self):
        product_slug = self.get_context_data()["product"].slug
        product_area = self.get_object()
        return reverse("product_area_update", args=(product_slug, product_area.pk))

    def get_template_names(self):
        request = self.request
        if request.htmx:
            return "product_management/tree_helper/update_node_partial.html"
        else:
            return super().get_template_names()

    def get_context_data(self, **kwargs):
        product = Product.objects.get(slug=self.kwargs.get("product_slug"))
        product_perm = utils.has_product_modify_permission(self.request.user, product)
        product_area = ProductArea.objects.get(pk=self.kwargs["pk"])
        challenges = Challenge.objects.filter(product_area=product_area)

        form = forms.ProductAreaForm(instance=product_area, can_modify_product=product_perm)
        context = super().get_context_data(**kwargs)
        context.update(
            {
                "product": product,
                "product_slug": product.slug,
                "can_modify_product": product_perm,
                "form": form,
                "challenges": challenges,
                "product_area": product_area,
                "margin_left": int(self.request.GET.get("margin_left", 0)) + 4,
                "depth": int(self.request.GET.get("depth", 0)),
            }
        )
        return context

    def form_valid(self, form):
        request = self.request
        context = self.get_context_data()
        product_area = context["product_area"]
        product = context["product"]

        has_cancelled = bool(request.POST.get("cancelled", False))
        has_dropped = bool(request.POST.get("has_dropped", False))
        parent_id = request.POST.get("parent_id")

        if not request.htmx:
            return super().form_save(form)
        if not has_cancelled and has_dropped and parent_id:
            parent = ProductArea.objects.get(pk=parent_id)
            product_area.move(parent, "last-child")
            return JsonResponse({})

        if not has_cancelled and form.is_valid():
            product_area.name = form.cleaned_data["name"]
            product_area.description = form.cleaned_data["description"]
            product_area.save()

        context["parent_id"] = int(request.POST.get("parent_id", 0))
        context["depth"] = int(request.POST.get("depth", 0))
        context["descendants"] = utils.serialize_tree(product_area)["children"]
        context["product"] = product
        template_name = "product_management/tree_helper/add_node_partial.html"
        return render(request, template_name, context)


class ProductAreaDetailDeleteView(View):
    def delete(self, request, *args, **kwargs):
        product_area = ProductArea.objects.get(pk=kwargs.get("pk"))
        if product_area.numchild > 0:
            return JsonResponse({"error": "Unable to delete a node with a child."}, status=400)

        product_area.delete()
        return JsonResponse({"message": "The node has been deleted successfully"}, status=204)


class ProductTreeInteractiveView(utils.BaseProductDetailView, TemplateView):
    template_name = "product_management/product_tree.html"

    def get_context_data(self, **kwargs):
        context = super().get_context_data(**kwargs)
        context["can_modify_product"] = utils.has_product_modify_permission(self.request.user, context["product"])
        capability_root_trees = ProductArea.get_root_nodes()
        context["tree_data"] = [utils.serialize_tree(node) for node in capability_root_trees]

        return context


def update_node(request, pk):
    product_area = ProductArea.objects.get(pk=pk)
    context = {
        "product_area": product_area,
        "product_slug": product_area.slug,
        "node": product_area,
    }
    if request.method == "POST":
        form = forms.ProductAreaForm(request.POST)
        has_cancelled = bool(request.POST.get("cancelled", False))
        has_dropped = bool(request.POST.get("has_dropped", False))

        parent_id = request.POST.get("parent_id")
        if not has_cancelled and has_dropped and parent_id:
            parent = ProductArea.objects.get(pk=parent_id)
            product_area.move(parent, "last-child")
            return JsonResponse({})

        if not has_cancelled and form.is_valid():
            product_area.name = form.cleaned_data["name"]
            product_area.description = form.cleaned_data["description"]
            product_area.save()

        context["parent_id"] = int(request.POST.get("parent_id", 0))
        context["depth"] = int(request.POST.get("depth", 0))
        context["descendants"] = utils.serialize_tree(product_area)["children"]
        context["product"] = Product.objects.first()
        template_name = "product_management/tree_helper/add_node_partial.html"

    elif request.method == "GET":
        context["margin_left"] = int(request.GET.get("margin_left", 0)) + 4
        context["depth"] = int(request.GET.get("depth", 0))
        template_name = "product_management/tree_helper/update_node_partial.html"

    elif request.method == "DELETE":
        if product_area.numchild > 0:
            return JsonResponse({"error": "Unable to delete a node with a child."}, status=400)
        ProductArea.objects.filter(pk=pk).delete()
        return JsonResponse({"message:": "The node has deleted successfully"}, status=204)

    return render(request, template_name, context)


class ProductIdeasAndBugsView(utils.BaseProductDetailView, TemplateView):
    template_name = "product_management/product_ideas_and_bugs.html"

    def get_context_data(self, **kwargs):
        context = super().get_context_data(**kwargs)
        product = context["product"]

        ideas_with_votes = []
        user = self.request.user

        if user.is_authenticated:
            for idea in Idea.objects.filter(product=product):
                num_votes = IdeaVote.objects.filter(idea=idea).count()
                user_has_voted = IdeaVote.objects.filter(voter=user, idea=idea).exists()
                ideas_with_votes.append(
                    {
                        "idea_obj": idea,
                        "num_votes": num_votes,
                        "user_has_voted": user_has_voted,
                    }
                )
        else:
            for idea in Idea.objects.filter(product=product):
                ideas_with_votes.append(
                    {
                        "idea_obj": idea,
                    }
                )

        context.update(
            {
                "ideas": ideas_with_votes,
                "bugs": Bug.objects.filter(product=product),
            }
        )

        return context


class ProductIdeaListView(utils.BaseProductDetailView, ListView):
    model = Idea
    template_name = "product_management/product_idea_list.html"
    context_object_name = "ideas"
    object_list = []

    def get_queryset(self):
        context = self.get_context_data()
        product = context.get("product")
        return self.model.objects.filter(product=product)


class ProductBugListView(utils.BaseProductDetailView, ListView):
    model = Bug
    template_name = "product_management/product_bug_list.html"
    context_object_name = "bugs"
    object_list = []

    def get_queryset(self):
        context = self.get_context_data()
        product = context.get("product")
        return self.model.objects.filter(product=product)


# If the user is not authenticated, we redirect him to the sign up page using LoginRequiredMixing.
# After he signs in, we should redirect him with the help of redirect_field_name attribute
# See for more detail: https://docs.djangoproject.com/en/4.2/topics/auth/default/
class CreateProductIdea(LoginRequiredMixin, utils.BaseProductDetailView, CreateView):
    login_url = "sign_in"
    template_name = "product_management/add_product_idea.html"
    form_class = forms.IdeaForm

    def post(self, request, *args, **kwargs):
        form = forms.IdeaForm(request.POST)

        if form.is_valid():
            person = self.request.user.person
            product = Product.objects.get(slug=kwargs.get("product_slug"))

            idea = form.save(commit=False)
            idea.person = person
            idea.product = product
            idea.save()

            return redirect("product_ideas_bugs", **kwargs)

        return super().post(request, *args, **kwargs)


class UpdateProductIdea(LoginRequiredMixin, utils.BaseProductDetailView, UpdateView):
    login_url = "sign_in"
    template_name = "product_management/update_product_idea.html"
    model = Idea
    form_class = forms.IdeaForm

    def get(self, request: HttpRequest, *args: str, **kwargs: Any) -> HttpResponse:
        idea_pk = kwargs.get("pk")
        idea = Idea.objects.get(pk=idea_pk)
        forms.IdeaForm(request.GET, instance=idea)

        return super().get(request, *args, **kwargs)

    def post(self, request: HttpRequest, *args: str, **kwargs: Any) -> HttpResponse:
        idea_pk = kwargs.get("pk")
        idea = Idea.objects.get(pk=idea_pk)

        form = forms.IdeaForm(request.POST, instance=idea)

        if form.is_valid():
            form.save()

            return redirect("product_idea_detail", **kwargs)

        return super().post(request, *args, **kwargs)


class ProductRoleAssignmentView(utils.BaseProductDetailView, TemplateView):
    template_name = "product_management/product_people.html"

    def get_context_data(self, **kwargs):
        context = super().get_context_data(**kwargs)
        product = context["product"]

        context.update(
            {
                "product_people": ProductRoleAssignment.objects.filter(product=product),
            }
        )

        return context


class ProductIdeaDetail(utils.BaseProductDetailView, DetailView):
    template_name = "product_management/product_idea_detail.html"
    model = Idea
    context_object_name = "idea"

    def get_context_data(self, **kwargs):
        context = super().get_context_data(**kwargs)
        context["pk"] = self.object.pk
        return context


class ChallengeDetailView(utils.BaseProductDetailView, common_mixins.AttachmentMixin, DetailView):
    model = Challenge
    context_object_name = "challenge"
    template_name = "product_management/challenge_detail.html"

    def get_context_data(self, **kwargs):
        context = super().get_context_data(**kwargs)
        context["BountyStatus"] = Bounty.BountyStatus
        challenge = self.object
        bounties = challenge.bounty_set.all()
        claim_status = BountyClaim.Status

        extra_data = []
        user = self.request.user
        person = user.person if user.is_authenticated else None

        for bounty in bounties:
            data = {
                "bounty": bounty,
                "current_user_created_claim_request": False,
                "actions_available": False,
                "has_claimed": False,
                "claimed_by": bounty.claimed_by,
                "show_actions": False,
                "can_be_claimed": False,
                "can_be_modified": False,
                "is_product_admin": False,
                "created_bounty_claim_request": False,
                "bounty_claim": None,
            }

            if person:
                data["can_be_modified"] = ProductRoleAssignment.objects.filter(
                    person=person,
                    product=context["product"],
                    role=ProductRoleAssignment.PRODUCT_ADMIN,
                ).exists()

                bounty_claim = bounty.bountyclaim_set.filter(person=person).first()

                if bounty.status == Bounty.BountyStatus.AVAILABLE:
                    data["can_be_claimed"] = not bounty_claim

                if bounty_claim and bounty_claim.status == claim_status.REQUESTED and not bounty.claimed_by:
                    data["created_bounty_claim_request"] = True
                    data["bounty_claim"] = bounty_claim

            else:
                if bounty.status == Bounty.BountyStatus.AVAILABLE:
                    data["can_be_claimed"] = True

            data["show_actions"] = (
                data["can_be_claimed"] or data["can_be_modified"] or data["created_bounty_claim_request"]
            )
            data["status"] = bounty.status
            extra_data.append(data)

        context["bounty_data"] = extra_data
        context["does_have_permission"] = utils.has_product_modify_permission(user, context.get("product"))
        return context


class CreateInitiativeView(LoginRequiredMixin, utils.BaseProductDetailView, CreateView):
    form_class = forms.InitiativeForm
    template_name = "product_management/create_initiative.html"
    login_url = "sign_in"

    def get_form_kwargs(self):
        kwargs = super().get_form_kwargs()
        kwargs["slug"] = self.kwargs.get("product_slug")

        return kwargs

    def get_success_url(self):
        return reverse(
            "product_initiatives",
            args=(self.kwargs.get("product_slug"),),
        )

    def post(self, request, *args, **kwargs):
        form = self.form_class(request.POST)
        if form.is_valid():
            instance = form.save(commit=False)

            product = form.cleaned_data.get("product")
            instance.product = product
            instance.save()

            return HttpResponseRedirect(self.get_success_url())

        return super().post(request, *args, **kwargs)


class InitiativeDetailView(utils.BaseProductDetailView, DetailView):
    template_name = "product_management/initiative_detail.html"
    model = Initiative
    context_object_name = "initiative"

    def get_context_data(self, **kwargs):
        context = super().get_context_data(**kwargs)
        context["challenges"] = Challenge.objects.filter(
            initiative=self.object, status=Challenge.ChallengeStatus.ACTIVE
        )

        return context


class CreateCapability(LoginRequiredMixin, utils.BaseProductDetailView, CreateView):
    form_class = forms.ProductAreaForm1
    template_name = "product_management/create_capability.html"
    login_url = "sign_in"

    # def get_form_kwargs(self):
    #     kwargs = super().get_form_kwargs()
    #     kwargs["slug"] = self.kwargs.get("product_slug", None)

    #     return kwargs

    def post(self, request, *args, **kwargs):
        form = self.form_class(request.POST)
        if form.is_valid():
            name = form.cleaned_data.get("name")
            description = form.cleaned_data.get("description")
            capability = form.cleaned_data.get("root")
            creation_method = form.cleaned_data.get("creation_method")
            product = Product.objects.get(slug=kwargs.get("product_slug"))
            if capability is None or creation_method == "1":
                root = ProductArea.add_root(name=name, description=description)
                root.product.add(product)
            elif creation_method == "2":
                sibling = ProductArea.add_sibling(name=name, description=description)
                sibling.product.add(product)
            elif creation_method == "3":
                sibling = capability.add_child(name=name, description=description)
                capability.add_child(sibling)

            return redirect(
                reverse(
                    "product_tree",
                    args=(kwargs.get("product_slug"),),
                )
            )

        return super().post(request, *args, **kwargs)


class CapabilityDetailView(utils.BaseProductDetailView, DetailView):
    model = ProductArea
    context_object_name = "capability"
    template_name = "product_management/capability_detail.html"

    def get_context_data(self, **kwargs):
        context = super().get_context_data(**kwargs)

        context["challenges"] = Challenge.objects.filter(product_area=self.object)

        return context


class BountyClaimView(LoginRequiredMixin, View):
    form_class = forms.BountyClaimForm

    def post(self, request, pk, *args, **kwargs):
        form = forms.BountyClaimForm(request.POST)
        if not form.is_valid():
            return JsonResponse({"errors": form.errors}, status=400)

        instance = form.save(commit=False)
        instance.bounty_id = pk
        instance.person = request.user.person
        instance.status = BountyClaim.Status.REQUESTED
        instance.save()

        return render(
            request,
            "product_management/partials/buttons/delete_bounty_claim_button.html",
            context={"bounty_claim": instance},
        )


class CreateProductView(LoginRequiredMixin, common_mixins.AttachmentMixin, CreateView):
    model = Product
    form_class = forms.ProductForm
    template_name = "product_management/create_product.html"
    login_url = "sign_in"

    def get_success_url(self):
        return reverse("product_summary", args=(self.object.slug,))

    def form_valid(self, form):
        response = super().form_valid(form)
        if not self.request.htmx:
            ProductRoleAssignment.objects.create(
                person=self.request.user.person,
                product=form.instance,
                role=ProductRoleAssignment.PRODUCT_ADMIN,
            )
        return response


class UpdateProductView(LoginRequiredMixin, common_mixins.AttachmentMixin, UpdateView):
    model = Product
    form_class = forms.ProductForm
    template_name = "product_management/update_product.html"
    login_url = "sign_in"

    def get_success_url(self):
        return reverse("product_summary", args=(self.object.slug,))

    def get_context_data(self, **kwargs):
        context = super().get_context_data(**kwargs)
        if self.object.content_type_id == ContentType.objects.get_for_model(self.request.user.person).id:
            initial_make_me_owner = self.object.object_id == self.request.user.id
            initial = {"make_me_owner": initial_make_me_owner}
            context["make_me_owner"] = initial_make_me_owner

        if self.object.content_type_id == ContentType.objects.get_for_model(Organisation).id:
            initial_organisation = Organisation.objects.filter(id=self.object.object_id).first()
            initial = {"organisation": initial_organisation}
            context["organisation"] = initial_organisation

        context["form"] = self.form_class(instance=self.object, initial=initial)
        context["product_instance"] = self.object
        return context

    def form_valid(self, form):
        return super().form_save(form)


class CreateOrganisationView(LoginRequiredMixin, HTMXInlineFormValidationMixin, CreateView):
    model = Organisation
    form_class = forms.OrganisationForm
    template_name = "product_management/create_organisation.html"
    success_url = reverse_lazy("create-product")
    login_url = "sign_in"

    def post(self, request, *args, **kwargs):
        if self._is_htmx_request(self.request):
            return super().post(request, *args, **kwargs)

        form = self.form_class(request.POST, request.FILES)
        if form.is_valid():
            form.save()

            return redirect(self.success_url)

        return super().post(request, *args, **kwargs)


class CreateChallengeView(
    LoginRequiredMixin, common_mixins.AttachmentMixin, HTMXInlineFormValidationMixin, CreateView
):
    model = Challenge
    form_class = forms.ChallengeForm
    template_name = "product_management/create_challenge.html"
    login_url = "sign_in"

    def get_success_url(self):
        return reverse("challenge_detail", args=(self.object.product.slug, self.object.id))

    def get_context_data(self, **kwargs):
        context = super().get_context_data(**kwargs)

        product_slug = self.kwargs.get("product_slug", None)
        product = Product.objects.get(slug=product_slug)

        context["product"] = product

        context["skills"] = [serialize_skills(skill) for skill in Skill.get_roots()]

        context["form"] = self.form_class(self.request.POST, self.request.FILES)
        context["bounty_form"] = forms.BountyForm()
        context["empty_form"] = PersonSkillFormSet().empty_form

        context["bounty_formset"] = forms.BountyFormset(data={"form-TOTAL_FORMS": "0", "form-INITIAL_FORMS": 0})

        return context

    def form_valid(self, form):
        product_slug = self.kwargs.get("product_slug", None)
        form.instance.product = Product.objects.get(slug=product_slug)
        form.instance.created_by = self.request.user.person
        response = super().form_save(form)

        bounty_formset = forms.BountyFormset(self.request.POST)
        if bounty_formset.is_valid():
            for bounty_form in bounty_formset:
                bounty = bounty_form.save(commit=False)
                bounty.challenge = form.instance

                skill_id = bounty_form.cleaned_data.get("skill")
                bounty.skill = Skill.objects.get(id=skill_id)
                bounty.save()

                expertise_ids = bounty_form.cleaned_data.get("expertise_ids")
                for expertise in Expertise.objects.filter(id__in=expertise_ids.split(",")):
                    bounty.expertise.add(expertise)
                bounty.save()

        return response


class UpdateChallengeView(
    LoginRequiredMixin, common_mixins.AttachmentMixin, HTMXInlineFormValidationMixin, UpdateView
):
    model = Challenge
    form_class = forms.ChallengeForm
    template_name = "product_management/update_challenge.html"
    login_url = "sign_in"

    def get_success_url(self):
        return reverse("challenge_detail", args=(self.object.product.slug, self.object.id))

    def get_context_data(self, **kwargs) -> dict[str, Any]:
        context = super().get_context_data(**kwargs)
        context["product"] = self.object.product
        return context

    def form_valid(self, form):
        form.instance.updated_by = self.request.user.person
        return super().form_save(form)


class DeleteChallengeView(LoginRequiredMixin, DeleteView):
    model = Challenge
    template_name = "product_management/delete_challenge.html"
    login_url = "sign_in"
    success_url = reverse_lazy("challenges")

    def get(self, request, *args, **kwargs):
        challenge_obj = self.get_object()
        person = request.user.person
        if challenge_obj.can_delete_challenge(person) or challenge_obj.created_by == person:
            Challenge.objects.get(pk=challenge_obj.pk).delete()
            messages.success(request, "The challenge is successfully deleted!")
            return redirect(self.success_url)
        else:
            messages.error(request, "You do not have rights to remove this challenge.")

            return redirect(
                reverse(
                    "challenge_detail",
                    args=(
                        challenge_obj.product.slug,
                        challenge_obj.pk,
                    ),
                )
            )


class DashboardBaseView(LoginRequiredMixin):
    login_url = "sign_in"

    def get_context_data(self, **kwargs):
        context = super().get_context_data(**kwargs)

        person = self.request.user.person
        photo_url = person.get_photo_url()
        product_queryset = Product.objects.filter(content_type__model="person", object_id=person.id)
        context.update({"person": person, "photo_url": photo_url, "products": product_queryset})
        return context


class DashboardView(DashboardBaseView, TemplateView):
    template_name = "product_management/dashboard.html"

    def get_context_data(self, **kwargs):
        context = super().get_context_data(**kwargs)

        person = context.get("person")
        active_bounty_claims = BountyClaim.objects.filter(person=person, status=BountyClaim.Status.GRANTED)
        product_roles_queryset = ProductRoleAssignment.objects.filter(person=person).exclude(
            role=ProductRoleAssignment.CONTRIBUTOR
        )

        product_ids = product_roles_queryset.values_list("product_id", flat=True)
        products = Product.objects.filter(id__in=product_ids)
        context.update({"active_bounty_claims": active_bounty_claims, "products": products})
        return context


class DashboardHomeView(DashboardBaseView, TemplateView):
    template_name = "product_management/dashboard/dashboard_home.html"

    def get_context_data(self, **kwargs):
        context = super().get_context_data(**kwargs)

        person = context.get("person")
        active_bounty_claims = BountyClaim.objects.filter(person=person, status=BountyClaim.Status.GRANTED)
        product_roles_queryset = ProductRoleAssignment.objects.filter(person=person).exclude(
            role=ProductRoleAssignment.CONTRIBUTOR
        )
        product_ids = product_roles_queryset.values_list("product_id", flat=True)
        products = Product.objects.filter(id__in=product_ids)
        context.update({"active_bounty_claims": active_bounty_claims, "products": products})
        return context


class ManageBountiesView(DashboardBaseView, TemplateView):
    template_name = "product_management/dashboard/my_bounties.html"

    def get_context_data(self, **kwargs):
        context = super().get_context_data(**kwargs)

        person = self.request.user.person
        queryset = BountyClaim.objects.filter(
            person=person,
            status__in=[
                BountyClaim.Status.GRANTED,
                BountyClaim.Status.REQUESTED,
            ],
        )
        context.update({"bounty_claims": queryset})
        return context


class DashboardBountyClaimRequestsView(LoginRequiredMixin, ListView):
    model = BountyClaim
    context_object_name = "bounty_claims"
    template_name = "product_management/dashboard/bounty_claim_requests.html"
    login_url = "sign_in"

    def get_queryset(self):
        person = self.request.user.person
        return BountyClaim.objects.filter(
            person=person,
            status__in=[BountyClaim.Status.GRANTED, BountyClaim.Status.REQUESTED],
        )


class DashboardProductDetailView(DashboardBaseView, DetailView):
    model = Product
    template_name = "product_management/dashboard/product_detail.html"

    def get_object(self, queryset=None):
        slug = self.kwargs.get("product_slug")
        return get_object_or_404(self.model, slug=slug)

    def get_context_data(self, **kwargs):
        context = super().get_context_data(**kwargs)
        context.update({"challenges": Challenge.objects.filter(product=self.object).order_by("-created_at")})
        return context


class DashboardProductChallengesView(LoginRequiredMixin, ListView):
    model = Challenge
    context_object_name = "challenges"
    login_url = "sign_in"
    template_name = "product_management/dashboard/manage_challenges.html"

    def get_context_data(self, **kwargs):
        context = super().get_context_data(**kwargs)

        slug = self.kwargs.get("product_slug")
        context.update({"product": Product.objects.get(slug=slug)})
        return context

    def get_queryset(self):
        product_slug = self.kwargs.get("product_slug")
        return Challenge.objects.filter(product__slug=product_slug).order_by("-created_at")


class DashboardProductChallengeFilterView(LoginRequiredMixin, TemplateView):
    template_name = "product_management/dashboard/challenge_table.html"
    login_url = "sign_in"

    def get_context_data(self, **kwargs):
        context = super().get_context_data()

        slug = self.kwargs.get("product_slug")
        context.update({"product": Product.objects.get(slug=slug)})
        return context

    def get(self, request, *args, **kwargs):
        context = self.get_context_data()

        product = context.get("product")
        queryset = Challenge.objects.filter(product=product)

        if query_parameter := request.GET.get("q"):
            for q in query_parameter.split(" "):
                q = q.split(":")
                key = q[0]
                if key == "sort":
                    value = q[1]

                    if value == "created-asc":
                        queryset = queryset.order_by("created_at")
                    elif value == "created-desc":
                        queryset = queryset.order_by("-created_at")

        if query_parameter := request.GET.get("search-challenge"):
            queryset = Challenge.objects.filter(title__icontains=query_parameter)

        context.update({"challenges": queryset})

        return render(request, self.template_name, context)


class DashboardProductBountiesView(LoginRequiredMixin, ListView):
    model = Bounty
    context_object_name = "bounty_claims"
    template_name = "product_management/dashboard/manage_bounties.html"

    def get_context_data(self, **kwargs):
        context = super().get_context_data()

        slug = self.kwargs.get("product_slug")
        context.update({"product": Product.objects.get(slug=slug)})
        return context

    def get_queryset(self):
        product_slug = self.kwargs.get("product_slug")
        product = Product.objects.get(slug=product_slug)
        return BountyClaim.objects.filter(
            bounty__challenge__product=product,
            status=BountyClaim.Status.REQUESTED,
        )


class DashboardProductBountyFilterView(LoginRequiredMixin, TemplateView):
    template_name = "product_management/dashboard/bounty_table.html"
    login_url = "sign_in"

    def get_context_data(self, **kwargs):
        context = super().get_context_data()

        slug = self.kwargs.get("product_slug")
        context.update({"product": Product.objects.get(slug=slug)})
        return context

    def get(self, request, *args, **kwargs):
        context = self.get_context_data()

        product = context.get("product")
        queryset = Bounty.objects.filter(challenge__product=product)

        if query_parameter := request.GET.get("q"):
            for q in query_parameter.split(" "):
                q = q.split(":")
                key = q[0]
                if key == "sort":
                    value = q[1]

                    if value == "points-asc":
                        queryset = queryset.order_by("points")
                    elif value == "points-desc":
                        queryset = queryset.order_by("-points")

        if query_parameter := request.GET.get("search-bounty"):
            queryset = Bounty.objects.filter(challenge__title__icontains=query_parameter)

        context.update({"bounties": queryset})

        return render(request, self.template_name, context)


class BountyDetailView(common_mixins.AttachmentMixin, DetailView):
    model = Bounty
    template_name = "product_management/bounty_detail.html"

    def get_context_data(self, **kwargs: Any) -> dict[str, Any]:
        data = super().get_context_data(**kwargs)

        bounty = data.get("bounty")
        challenge = bounty.challenge
        product = challenge.product
        user = self.request.user

        can_be_modified = False
        can_be_claimed = False
        created_bounty_claim_request = False
        bounty_claim = None
        if user.is_authenticated:
            person = user.person
            _bounty_claim = bounty.bountyclaim_set.filter(person=person).first()

            if _bounty_claim and _bounty_claim.status == BountyClaim.Status.REQUESTED and not bounty.claimed_by:
                created_bounty_claim_request = True
                bounty_claim = _bounty_claim

            if bounty.status == Bounty.BountyStatus.AVAILABLE:
                can_be_claimed = not _bounty_claim

            can_be_modified = ProductRoleAssignment.objects.filter(
                person=person,
                product=product,
                role=ProductRoleAssignment.PRODUCT_ADMIN,
            ).exists()

        data.update(
            {
                "product": product,
                "challenge": challenge,
                "claimed_by": bounty.claimed_by,
                "bounty_claim": bounty_claim,
                "show_actions": created_bounty_claim_request or can_be_claimed or can_be_modified,
                "can_be_claimed": can_be_claimed,
                "can_be_modified": can_be_modified,
                "is_product_admin": True,
                "created_bounty_claim_request": created_bounty_claim_request,
            }
        )

        return {"data": data, "attachment_formset": data["attachment_formset"]}


class CreateBountyView(LoginRequiredMixin, utils.BaseProductDetailView, common_mixins.AttachmentMixin, CreateView):
    model = Bounty
    form_class = forms.BountyForm
    template_name = "product_management/create_bounty.html"
    login_url = "sign_in"

    def get_success_url(self):
        challenge = self.object.challenge
        return reverse("challenge_detail", args=(challenge.product.slug, challenge.pk))

    def get_context_data(self, **kwargs):
        context = super().get_context_data(**kwargs)
        context["challenge"] = Challenge.objects.get(pk=self.kwargs.get("challenge_id"))
        context["challenge_queryset"] = Challenge.objects.filter(pk=self.kwargs.get("challenge_id"))
        context["skills"] = [serialize_skills(skill) for skill in Skill.get_roots()]
        context["empty_form"] = PersonSkillFormSet().empty_form
        return context

    def form_valid(self, form):
        form.instance.challenge = Challenge.objects.get(pk=self.kwargs.get("challenge_id"))
        form.instance.skill = Skill.objects.get(id=form.cleaned_data.get("skill"))
        response = super().form_save(form)
        form.instance.expertise.add(
            *Expertise.objects.filter(id__in=form.cleaned_data.get("expertise_ids").split(","))
        )
        form.instance.save()
        return response


class UpdateBountyView(LoginRequiredMixin, utils.BaseProductDetailView, common_mixins.AttachmentMixin, UpdateView):
    model = Bounty
    form_class = forms.BountyForm
    template_name = "product_management/update_bounty.html"
    login_url = "sign_in"

    def get_success_url(self):
        challenge = self.object.challenge
        return reverse("challenge_detail", args=(challenge.product.slug, challenge.pk))

    def get_context_data(self, **kwargs):
        context = super().get_context_data(**kwargs)
        context["challenge"] = Challenge.objects.get(pk=self.kwargs.get("challenge_id"))
        context["skills"] = [serialize_skills(skill) for skill in Skill.get_roots()]
        context["empty_form"] = PersonSkillFormSet().empty_form

        return context

    def form_valid(self, form):
        form.instance.challenge = form.cleaned_data.get("challenge")
        form.instance.skill = Skill.objects.get(id=form.cleaned_data.get("skill_id"))
        response = super().form_save(form)
        form.instance.expertise.add(*Expertise.objects.filter(id__in=form.cleaned_data.get("expertise_ids")))
        form.instance.save()
        return response


class DeleteBountyView(LoginRequiredMixin, DeleteView):
    model = Bounty
    login_url = "sign_in"

    def get(self, request, *args, **kwargs):
        self.object = self.get_object()
        Bounty.objects.get(pk=self.object.pk).delete()
        success_url = reverse(
            "challenge_detail",
            args=(kwargs.get("product_slug"), kwargs.get("challenge_id")),
        )
        return redirect(success_url)


class DeleteBountyClaimView(LoginRequiredMixin, DeleteView):
    model = BountyClaim
    login_url = "sign_in"
    success_url = reverse_lazy("dashboard-bounty-requests")

    def get(self, request, *args, **kwargs):
        self.object = self.get_object()
        instance = BountyClaim.objects.get(pk=self.object.pk)
        if instance.status == BountyClaim.Status.REQUESTED:
            instance.status = BountyClaim.Status.CANCELLED
            instance.save()
            messages.success(request, "The bounty claim is successfully deleted.")
        else:
            messages.error(
                request,
                "Only the active claims can be deleted. The bounty claim did not deleted.",
            )

        return redirect(self.success_url)

    def post(self, request, *args, **kwargs):
        self.object = self.get_object()
        instance = BountyClaim.objects.get(pk=self.object.pk)
        if instance.status == BountyClaim.Status.REQUESTED:
            instance.status = BountyClaim.Status.CANCELLED
            instance.save()

        context = self.get_context_data()
        context["bounty"] = self.object.bounty
        context["elem"] = instance

        template_name = self.request.POST.get("from")
        if template_name == "bounty_detail_table.html":
            return render(
                request,
                "product_management/partials/buttons/create_bounty_claim_button.html",
                context,
            )

        return super().post(request, *args, **kwargs)


def bounty_claim_actions(request, pk):
    instance = BountyClaim.objects.get(pk=pk)
    action_type = request.GET.get("action")
    if action_type == "accept":
        instance.status = BountyClaim.Status.GRANTED

        # If one claim is accepted for a particular challenge, the other claims automatically fails.
        challenge = instance.bounty.challenge
        _ = BountyClaim.objects.filter(bounty__challenge=challenge).update(status=BountyClaim.Status.REJECTED)
    elif action_type == "reject":
        instance.status = BountyClaim.Status.REJECTED
    else:
        raise BadRequest()

    instance.save()

    return redirect(reverse("dashboard-product-bounties", args=(instance.bounty.challenge.product.slug,)))


class DashboardReviewWorkView(LoginRequiredMixin, ListView):
    model = BountyDeliveryAttempt
    context_object_name = "bounty_deliveries"
    queryset = BountyDeliveryAttempt.objects.filter(kind=BountyDeliveryAttempt.SubmissionType.NEW)
    template_name = "product_management/dashboard/review_work.html"
    login_url = "sign_in"


class DashboardContributorAgreementTemplateListView(LoginRequiredMixin, ListView):
    model = ProductContributorAgreementTemplate
    context_object_name = "contributor_agreement_templates"
    login_url = "sign_in"
    template_name = "product_management/dashboard/contributor_agreement_templates.html"

    def get_context_data(self, **kwargs):
        context = super().get_context_data(**kwargs)
        slug = self.kwargs.get("product_slug")
        context.update({"product": Product.objects.get(slug=slug)})
        return context

    def get_queryset(self):
        product_slug = self.kwargs.get("product_slug")
        return ProductContributorAgreementTemplate.objects.filter(product__slug=product_slug).order_by("-created_at")


class CreateContributorAgreementTemplateView(LoginRequiredMixin, HTMXInlineFormValidationMixin, CreateView):
    model = ProductContributorAgreementTemplate
    form_class = forms.ContributorAgreementTemplateForm
    template_name = "product_management/create_contributor_agreement_template.html"
    login_url = "sign_in"

    def get_form_kwargs(self, *args, **kwargs):
        kwargs = super().get_form_kwargs(*args, **kwargs)
        if product_slug := self.kwargs.get("product_slug", None):
            kwargs.update(initial={"product": Product.objects.get(slug=product_slug)})

        return kwargs

    def post(self, request, *args, **kwargs):
        form = self.form_class(request.POST)

        if form.is_valid():
            instance = form.save(commit=False)
            instance.created_by = request.user.person
            instance.save()

<<<<<<< HEAD
            messages.success(request, "The contribution agreement is successfully created!")
=======
            messages.success(
                request,
                _("The contributor agreement template is successfully created!"),
            )
>>>>>>> 196f70ef
            self.success_url = reverse(
                "contributor-agreement-template-detail",
                args=(
                    instance.product.slug,
                    instance.id,
                ),
            )
            return redirect(self.success_url)

        return super().post(request, *args, **kwargs)


class ContributorAgreementTemplateView(DetailView):
    model = ProductContributorAgreementTemplate
    template_name = "product_management/contributor_agreement_template_detail.html"
    context_object_name = "contributor_agreement_template"

    def get_context_data(self, **kwargs):
        context = super().get_context_data(**kwargs)
        slug = self.kwargs.get("product_slug")
        context.update(
            {
                "product": Product.objects.get(slug=slug),
                "pk": self.object.pk,
            }
        )
        return context


class CreateProductBug(LoginRequiredMixin, utils.BaseProductDetailView, CreateView):
    login_url = "sign_in"
    template_name = "product_management/add_product_bug.html"
    form_class = forms.BugForm

    def post(self, request, *args, **kwargs):
        form = forms.BugForm(request.POST)

        if form.is_valid():
            person = self.request.user.person
            product = Product.objects.get(slug=kwargs.get("product_slug"))

            bug = form.save(commit=False)
            bug.person = person
            bug.product = product
            bug.save()

            return redirect("product_ideas_bugs", **kwargs)

        return super().post(request, *args, **kwargs)


class ProductBugDetail(utils.BaseProductDetailView, DetailView):
    template_name = "product_management/product_bug_detail.html"
    model = Bug
    context_object_name = "bug"

    def get_context_data(self, **kwargs):
        context = super().get_context_data(**kwargs)

        context.update(
            {
                "pk": self.object.pk,
            }
        )

        if self.request.user.is_authenticated:
            context.update(
                {
                    "actions_available": self.object.person == self.request.user.person,
                }
            )
        else:
            context.update({"actions_available": False})

        return context


class UpdateProductBug(LoginRequiredMixin, utils.BaseProductDetailView, UpdateView):
    login_url = "sign_in"
    template_name = "product_management/update_product_bug.html"
    model = Bug
    form_class = forms.BugForm

    def get(self, request: HttpRequest, *args: str, **kwargs: Any) -> HttpResponse:
        bug_pk = kwargs.get("pk")
        bug = Bug.objects.get(pk=bug_pk)

        if bug.person != self.request.user.person:
            raise PermissionDenied

        return super().get(request, *args, **kwargs)

    def post(self, request: HttpRequest, *args: str, **kwargs: Any) -> HttpResponse:
        bug_pk = kwargs.get("pk")
        bug = Bug.objects.get(pk=bug_pk)

        form = forms.BugForm(request.POST, instance=bug)

        if form.is_valid():
            form.save()

            return redirect("product_bug_detail", **kwargs)

        return super().post(request, *args, **kwargs)


@login_required(login_url="sign_in")
def cast_vote_for_idea(request, pk):
    idea = Idea.objects.get(pk=pk)
    if IdeaVote.objects.filter(idea=idea, voter=request.user).exists():
        IdeaVote.objects.get(idea=idea, voter=request.user).delete()
    else:
        IdeaVote.objects.create(idea=idea, voter=request.user)

    return HttpResponse(IdeaVote.objects.filter(idea=idea).count())<|MERGE_RESOLUTION|>--- conflicted
+++ resolved
@@ -1297,15 +1297,9 @@
             instance = form.save(commit=False)
             instance.created_by = request.user.person
             instance.save()
-
-<<<<<<< HEAD
+            
             messages.success(request, "The contribution agreement is successfully created!")
-=======
-            messages.success(
-                request,
-                _("The contributor agreement template is successfully created!"),
-            )
->>>>>>> 196f70ef
+
             self.success_url = reverse(
                 "contributor-agreement-template-detail",
                 args=(
