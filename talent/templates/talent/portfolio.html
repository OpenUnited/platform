{% extends 'base.html' %}

{% block title %}My Portfolio{% endblock %}

{% block content %}

{% include 'toast.html' %}

<div class="flex-auto pb-14">
    <div class="relative z-[1] w-full h-[296px] rounded-md -mb-40 bg-gradient-to-r from-purple-100 to-indigo-400">
    </div>
    <div class="relative z-[2] flex flex-col lg:flex-row w-full max-w-[98%] w-full mx-auto">
        <div class="w-full lg:w-[320px] lg:mr-6 flex flex-col shrink-0">
            <div class="relative z-[2] w-[272px] sm:w-[306px] h-[272px] sm:h-[306px] mx-auto">
                <div
                    class="w-full h-full mx-auto rounded-full shadow-xl bg-white flex shrink-0 item-center justify-center">
                    <img src="{{ person.get_photo_url() }}" class="h-full w-full object-cover object-center rounded-full"
                        alt="Profile Picture">
                </div>
                <div class="group absolute rounded-full bg-white py-0.5 px-2 right-2 bottom-10 border border-solid border-green-600 
                        inline-flex shadow-xl text-green-600 text-lg flex shrink-0 items-center justify-center cursor-pointer">
                    {{ status.name }}
                    <div
                        class="absolute hidden group-hover:block group-focus:block bottom-8 -left-[116px] sm:left-4 block w-60 p-3 bg-white border border-solid border-gray-300 shadow-md rounded-md">
                        <div class="flex flex-col">
                            <div class="border-b border-solid border-gray-300 pb-1.5 mb-2 flex items-center">
                                <div class="text-sm font-medium leading-6 text-gray-900 mr-1">Points:</div>
                                <div class="text-sm text-gray-500">{{ status.get_display_points(status.name) }}
                                </div>
                            </div>
                            <div>
                                <div class="mb-1 text-sm font-medium leading-6 text-gray-900">Privileges:</div>
                                <div class="text-sm text-gray-500">{{ status.get_privileges(status.name) }}</div>
                            </div>
                            <a href="{{ url('status-and-points') }}"
                                class="text-xs mt-1.5 text-blue-400 transition-all underline-offset-2 underline hover:no-underline">
                                Learn more about Status & Points
                            </a>
                        </div>
                    </div>
                </div>
            </div>
            <div
                class="bg-white relative -mt-40 rounded-md border border-solid border-[#d0d7de] pt-[190px] pb-6 px-4 relative z-[1]">
                <div class="text-2xl text-[#4b5563] font-semibold">{{ person.get_full_name() }}</div>
                <div class="pb-4 font-light text-xl text-[#6b7280]">@{{ user.username }}</div>
<<<<<<< HEAD
                {#
                <div
=======
                <!-- <div
>>>>>>> 768c6271
                    class="py-1.5 px-3 flex items-center justify-center text-center mb-4 w-full 
                            border border-solid border-blue-400 text-sm rounded-md bg-blue-400/[0.1] hover:bg-blue-400/[0.2] transition-all cursor-pointer text-blue-500">
                    Contact {{ person.get_short_name() }}
<<<<<<< HEAD
                </div>
                #}

=======
                </div> -->
>>>>>>> 768c6271
                <div class="pb-1 font-light text-sm text-[#4b5563] font-semibold">{{ status.points }} Points Earned
                </div>
                <div class="space-y-1.5 flex flex-col">
                    {% if person.location %}
                    <div class="flex items-center text-[#4b5563] text-sm transition-all">
                        <span class="w-4 h-4 flex shrink-0 items-center justify-center mr-2">
                            <img src="{{ static('images/geo.svg') }}" alt="Geolocation Icon">
                        </span>
                        {{ person.location }}
                    </div>
                    {% endif %}
                    {% if person.linkedin_link %}
                    <a href="{{ person.linkedin_link}}"
                        class="flex items-center text-[#4b5563] text-sm transition-all hover:text-blue-400">
                        <span class="w-4 h-4 flex shrink-0 items-center justify-center mr-2">
                            <img src="{{ static('images/ln.svg') }}" alt="Linkedin Icon">
                        </span>
                        {{ person_linkedin_link }}
                    </a>
                    {% endif %}
                    {% if person.website_link %}
                    <a href="{{ person.website_link }}"
                        class="flex items-center text-[#4b5563] text-sm transition-all hover:text-blue-400">
                        <span class="w-4 h-4 flex shrink-0 items-center justify-center mr-2">
                            <img src="{{ static('images/link.svg') }}" alt="Link Icon">
                        </span>
                        {{ person.website_link }}
                    </a>
                    {% endif %}
                    {% if person.twitter_link %}
                    <a href="{{ person.twitter_link }}"
                        class="flex items-center text-[#4b5563] text-sm transition-all hover:text-blue-400">
                        <span class="w-4 h-4 flex shrink-0 items-center justify-center mr-2">
                            <img src="{{ static('images/twitter.svg') }}" alt="Twitter Icon">
                        </span>
                        {{ person_twitter_link }}
                    </a>
                    {% endif %}
                </div>
                <!-- {% include 'talent/partials/portfolio_achievements.html' %} -->
            </div>
        </div>
        <div class="grow border border-solid border-[#d0d7de] px-4 py-5 sm:p-6 bg-white rounded-md mt-[54px]">
            {% if not request.user.is_authenticated %}
                <a href="{{ url('sign-up') }}">
                    <button type="button"
                        class="ml-auto py-1.5 px-3 flex items-center justify-center text-center mb-4 w-full max-w-[200px] 
                                border border-solid border-blue-400 text-sm rounded-md bg-blue-400/[0.1] hover:bg-blue-400/[0.2] transition-all cursor-pointer text-blue-500">
                        Create a Portfolio like this
                    </button>
                </a>
            {% endif %}
            <div class="flex items-center pb-2.5 mb-4 border-b border-solid border-[#d0d7de]">
                <h2 class="text-2xl text-black/[0.85] inline-flex font-semibold">
                    {{ person.headline }}</h2>
            </div>
            <div class="flex flex-col text-sm leading-6 text-gray-500">
                <p>{{ person.overview }}</p>
            </div>
            <div class="text-lg font-semibold mb-2.5 mt-6 border-b border-solid border-[#d0d7de]">My Skills / Expertise</div>
            {% if person_skills %}
            <div class="flex items-center space-x-2 text-sm">
                <div class="text-sm font-medium text-black">
                    {% for person_skill in person_skills %}
                        <strong> {{person_skill.skill.name}} </strong>
                        <div class="text-gray-500 flex flex-wrap">
  
                            {% for expertise in  person_skill.expertise.all()  %}
                            <div class="inline-block mt-1.5 mr-1.5 mb-1.5 py-1 px-2 rounded-[100px] bg-gray-50 text-gray-900 cursor-pointer transition-all hover:bg-gray-50/[0.1] border border-solid border-[#e4e8f1]">
                                <div class="flex items-center text-xs font-semibold leading-6">
                                        <i class="{{expertise.fa_icon}} mr-2 text-indigo-500"></i>
                                    </span>
                                    {{ expertise }}
                                </div>
                            </div>
                        {% endfor %}  
                        </div>
                    {% endfor %}

                </div>
            </div>

            {% else %}
                <p class="text-sm italic">There are no expertise to list.</p>
            {% endif %}

            <div class="text-lg font-semibold mb-2.5 mt-6">Open Products I contribute to</div>

            <div class="relative" id="portfolio-table">
                <div class="overflow-x-auto pb-4 table-products-contribute">
                    <div class="w-full min-w-[660px] flex flex-col">
                        <div class="grid grid-cols-12 gap-1">
                            <div class="col-span-4 bg-gray-50 border-b border-solid border-[#e4e8f1] 
                py-2.5 px-2 text-gray-900 text-xs font-semibold flex items-center justify-center text-center">Product
                            </div>
                            <div class="col-span-6 bg-gray-50 border-b border-solid border-[#e4e8f1] py-1 px-2 
                text-gray-900 text-xs font-semibold flex items-center justify-center text-center">Challenges</div>
                            <div class="col-span-2 bg-gray-50 border-b border-solid border-[#e4e8f1] py-1 px-2 
                text-gray-900 text-xs font-semibold flex items-center justify-center text-center">Points Earned</div>
                        </div>

                        {% for bounty_claim in bounty_claims %}
                        {% set challenge = bounty_claim.bounty.challenge %}
                        <div class="grid grid-cols-12 gap-1 table-row {% if loop.index0 >= 7 %}hidden{% endif %}">
                            <div
                                class="col-span-4 border-b border-solid border-[#e4e8f1] py-2 px-2.5 text-sm relative group">
                                <a href="{{ url('product_detail', args=(challenge.product.slug,)) }}"
                                    class="text-blue-400 transition-all underline-offset-2 underline hover:no-underline relative z-[2]">{{ challenge.product.name }}</a>
                            </div>
                            <div class="col-span-6 border-b border-solid border-[#e4e8f1] py-2 px-2.5 text-sm group">
                                <a href="{{ url('challenge_detail' , args=(challenge.product.slug, challenge.id,) )  }}"
                                    class="text-blue-400 transition-all underline-offset-2 underline hover:no-underline relative z-[2]">{{ challenge.title }}</a>
                            </div>
                            <div
                                class="col-span-2 border-b border-solid border-[#e4e8f1] py-2 px-2.5 text-center text-sm">
                                {{ bounty_claim.bounty.points }}</div>
                        </div>
                        {% endfor %}

                        <button type="button" id="portfolio-show-more-button"
                            class="hidden appearance-none py-1.5 px-3 flex items-center justify-center text-center mt-4 w-full max-w-[240px] md:ml-auto mr-auto cursor-pointer
              border border-solid border-blue-400 text-sm rounded-md bg-blue-400/[0.1] hover:bg-blue-400/[0.2] transition-all cursor-pointer text-blue-500 table-products-contribute__button">Show
                            more</button>
                        <button type="button" id="portfolio-show-less-button"
                            class="hidden appearance-none py-1.5 px-3 flex items-center justify-center text-center mt-4 w-full max-w-[240px] md:ml-auto mr-auto cursor-pointer
              border border-solid border-blue-400 text-sm rounded-md bg-blue-400/[0.1] hover:bg-blue-400/[0.2] transition-all cursor-pointer text-blue-500 table-products-contribute__button">Show
                            less</button>
                    </div>
                </div>
            </div>

            <div class="grid grid-cols-1 lg:grid-cols-2 gap-8 mb-2.5 mt-6">
                <div class="flex flex-col">
                    <h2 class="text-xl font-bold tracking-tight text-gray-900">Reviews</h2>
                    {% if received_feedbacks|length > 0 %}
                    {% set feedback_analytics = FeedbackService.get_analytics_for_person(person) %}
                    <div class="mt-3 flex items-center">
                        <div>
                            <div class="flex items-center">
                                {% for _ in range(feedback_analytics.get("average_stars")|int) %}
                                {% include 'talent/partials/yellow_star.html' %}
                                {% endfor %}

                                <!-- 5 is the max star count -->
                                {% for _ in range(5 - feedback_analytics.get("average_stars")|int) %}
                                {% include 'talent/partials/gray_star.html' %}
                                {% endfor %}
                            </div>
                            <p class="sr-only">{{ feedback_analytics.get(average_stars) }} out of 5 stars</p>
                        </div>
                        <p class="ml-2 text-sm text-gray-900">Based on {{ feedback_analytics.get("feedback_count") }}
                            reviews</p>
                    </div>
                    <div class="mt-6">
                        {% if received_feedbacks %}
                        <dl class="space-y-3">
                            {% for star in range(5, 0, -1) %}
                            <div class="flex items-center text-sm">
                                <dt class="flex flex-1 items-center">
                                    <p class="w-3 font-medium text-gray-900">{{ star }}<span class="sr-only"> star
                                            reviews</span></p>
                                    <div aria-hidden="true" class="ml-1 flex flex-1 items-center">
                                        {% include 'talent/partials/yellow_star.html' %}
                                        <div class="relative ml-3 flex-1">
                                            <div class="h-2.5 rounded-full border border-gray-200 bg-gray-100"></div>
                                            <div style="width: calc({{ feedback_analytics.get(star) }}%)"
                                                class="absolute inset-y-0 rounded-full border border-yellow-400 bg-yellow-400">
                                            </div>
                                        </div>
                                    </div>
                                </dt>
                                <dd class="ml-3 w-10 text-right text-sm tabular-nums text-gray-900">
                                    {{ feedback_analytics.get(star) }}%</dd>
                            </div>
                            {% endfor %}
                        </dl>
                        {% endif %}
                    </div>
                    {% else %}
                    <p class="mt-3">{{ person.get_short_name() }} did not receive any feedback yet.</p>
                    {% endif %}
                    {% if can_leave_feedback %}
                    <div class="mt-9">
                        <button type="submit" hx-get="{{ url('create-feedback') }}" hx-target="#feedback-modal"
                            hx-swap="innerHTML"
                            class="mx-auto py-1.5 px-3 flex items-center justify-center text-center mb-4 w-full max-w-[200px] 
                        border border-solid border-blue-400 text-sm rounded-md bg-blue-400/[0.1] hover:bg-blue-400/[0.2] transition-all cursor-pointer text-blue-500">
                            Leave a Feedback to {{ person.get_short_name() }}
                        </button>
                    </div>
                    {% endif %}
                </div>
                <div class="flex flex-col divide-y divide-gray-200">
                    {% for feedback in received_feedbacks %}
                    <div class="flex flex-col py-4 first:pt-0 last:pb-0">
                        <div class="grid grid-cols-6">
                            <div class="col-span-1">
                                <img src="{{ feedback.provider.get_photo_url() }}" alt="Feedback Provider" class="h-12 w-12 rounded-full">
                            </div>
                            <div class="col-span-4">
                                <h4 class="text-sm font-bold text-gray-900">{{ feedback.provider.get_full_name() }}</h4>
                                <div class="mt-1 flex items-center">
                                    {% for _ in range(feedback.stars) %}
                                    {% include 'talent/partials/yellow_star.html' %}
                                    {% endfor %}

                                    <!-- 5 is the max star count -->
                                    {% for _ in range(5 - feedback.stars) %}
                                    {% include 'talent/partials/gray_star.html' %}
                                    {% endfor %}
                                </div>
                                <p class="sr-only">{{ feedback.stars }} out of 5 stars</p>
                            </div>
                            <div class="ml-4 col-span-1">
                                {% include 'talent/partials/horizontal_dropdown_dots.html' %}
                            </div>
                        </div>

                        <div class="mt-4 space-y-6 text-base italic text-gray-600">
                            <p>{{ feedback.message }}</p>
                        </div>
                    </div>
                    {% endfor %}
                </div>
            </div>

        </div>
    </div>
</div>

<!-- Reserved for update feedback modal -->
<div id="feedback-modal"></div>

<script>
    const showMoreButton = document.getElementById("portfolio-show-more-button");
    const showLessButton = document.getElementById("portfolio-show-less-button");
    let rows = document.querySelectorAll("div.table-row");
    rows = Array.from(rows);

    if (rows.length > 7) {
        showMoreButton.classList.remove("hidden");
    }

    showMoreButton.addEventListener("click", () => {
        rows.forEach(element => {
            element.classList.remove("hidden");
        });
        showMoreButton.classList.add("hidden");
        showLessButton.classList.remove("hidden");
    });

    showLessButton.addEventListener("click", () => {
        rows.slice(rows.length - 7, rows.length).forEach(element => {
            element.classList.add("hidden");
        });
        showMoreButton.classList.remove("hidden");
        showLessButton.classList.add("hidden");
    });
</script>

{% endblock %}<|MERGE_RESOLUTION|>--- conflicted
+++ resolved
@@ -44,22 +44,14 @@
                 class="bg-white relative -mt-40 rounded-md border border-solid border-[#d0d7de] pt-[190px] pb-6 px-4 relative z-[1]">
                 <div class="text-2xl text-[#4b5563] font-semibold">{{ person.get_full_name() }}</div>
                 <div class="pb-4 font-light text-xl text-[#6b7280]">@{{ user.username }}</div>
-<<<<<<< HEAD
                 {#
                 <div
-=======
-                <!-- <div
->>>>>>> 768c6271
                     class="py-1.5 px-3 flex items-center justify-center text-center mb-4 w-full 
                             border border-solid border-blue-400 text-sm rounded-md bg-blue-400/[0.1] hover:bg-blue-400/[0.2] transition-all cursor-pointer text-blue-500">
                     Contact {{ person.get_short_name() }}
-<<<<<<< HEAD
                 </div>
                 #}
 
-=======
-                </div> -->
->>>>>>> 768c6271
                 <div class="pb-1 font-light text-sm text-[#4b5563] font-semibold">{{ status.points }} Points Earned
                 </div>
                 <div class="space-y-1.5 flex flex-col">
