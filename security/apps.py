--- conflicted
+++ resolved
@@ -3,11 +3,7 @@
 
 class SecurityConfig(AppConfig):
     default_auto_field = "django.db.models.BigAutoField"
-<<<<<<< HEAD
-    name = "security"
-=======
     name = "security"
 
     def ready(self) -> None:
-        import security.signals
->>>>>>> 1965406e
+        import security.signals