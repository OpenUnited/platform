from django.test import TestCase
from django.forms import ValidationError

<<<<<<< HEAD
from security.models import SignUpRequest
from security.forms import (
    SignUpStepOneForm,
    SignUpStepTwoForm,
    SignUpStepThreeForm,
)
=======
from security.forms import SignUpStepOneForm, SignUpStepThreeForm
>>>>>>> 1965406e
from .factories import UserFactory


class SignUpStepOneFormTest(TestCase):
    def setUp(self):
        self.user = UserFactory(
            username="john", password="12345", email="user@example.com"
        )

    def test_valid_email(self):
        form_data = {
            "full_name": "john doe",
            "preferred_name": "john",
            "email": "does_not_exist@example.com",
        }

        form = SignUpStepOneForm(data=form_data)
        self.assertTrue(form.is_valid())

    def test_invalid_email(self):
        form_data = {
            "full_name": "john doe",
            "preferred_name": "john",
            "email": "user@example.com",
        }

        form = SignUpStepOneForm(data=form_data)
        self.assertFalse(form.is_valid())

    def test_invalid_clean(self):
        email = "john@example.com"
        _ = UserFactory(email=email)
        form_data = {
            "full_name": "john doe",
            "preferred_name": "john",
            "email": email,
        }

        form = SignUpStepOneForm(data=form_data)

        self.assertFalse(form.is_valid())
        self.assertIsNotNone(form.errors)

        cleaned_email = form.clean_email()
        self.assertIsNone(cleaned_email)

        expected_error_message = (
            "That email isn't available, please try another"
        )
        self.assertIn(expected_error_message, form.errors.get("email", []))

    def test_valid_clean(self):
        _ = UserFactory(email="john@example.com")
        email = "not_john@example.com"
        form_data = {
            "full_name": "john doe",
            "preferred_name": "john",
            "email": email,
        }

        form = SignUpStepOneForm(data=form_data)

        self.assertTrue(form.is_valid())
        cleaned_email = form.clean_email()

        self.assertEqual(email, cleaned_email)


<<<<<<< HEAD
class SignUpStepTwoFormTest(TestCase):
    def setUp(self):
        self.signup_request = SignUpRequest.objects.create(
            verification_code="123456"
        )

    def test_missing_verification_code(self):
        form_data = {
            "verification_code": "",
        }
        form = SignUpStepTwoForm(
            data=form_data,
            initial={SIGN_UP_REQUEST_ID: self.signup_request.id},
        )

        self.assertFalse(form.is_valid())

    def test_clean_method_invalid_verification_code(self):
        form_data = {
            "verification_code": "654321",
        }
        form = SignUpStepTwoForm(
            data=form_data,
            initial={SIGN_UP_REQUEST_ID: self.signup_request.id},
        )

        self.assertFalse(form.is_valid())
        with self.assertRaises(ValidationError):
            form.clean()

    def test_clean_method_valid_verification_code(self):
        form_data = {
            "verification_code": "123456",
        }
        form = SignUpStepTwoForm(
            data=form_data,
            initial={SIGN_UP_REQUEST_ID: self.signup_request.id},
        )

        self.assertTrue(form.is_valid())
        form.clean()


=======
>>>>>>> 1965406e
class SignUpStepThreeFormTest(TestCase):
    def test_valid_clean_username(self):
        _ = UserFactory(username="test_user")
        form_data = {
            "username": "does_not_exit",
            "password": "vvFTtNOWcBEKILA",
            "password_confirm": "vvFTtNOWcBEKILA",
        }

        form = SignUpStepThreeForm(data=form_data)

        self.assertTrue(form.is_valid())

        cleaned_username = form.clean_username()
        self.assertEqual(cleaned_username, "does_not_exit")

    def test_invalid_clean_username(self):
        _ = UserFactory(username="test_user")
        form_data = {
            "username": "test_user",
            "password": "vvFTtNOWcBEKILA",
            "password_confirm": "vvFTtNOWcBEKILA",
        }

        form = SignUpStepThreeForm(data=form_data)

        self.assertFalse(form.is_valid())

        cleaned_username = form.clean_username()
        self.assertIsNone(cleaned_username)

        expected_error = "Username already exists"
        self.assertIn(expected_error, form.errors.get("username"), [])

    def test_valid_clean(self):
        form_data = {
            "username": "test_user",
            "password": "vvFTtNOWcBEKILA",
            "password_confirm": "vvFTtNOWcBEKILA",
        }

        form = SignUpStepThreeForm(data=form_data)

        self.assertTrue(form.is_valid())

    def test_invalid_clean(self):
        form_data = {
            "username": "test_user",
            "password": "vvFTtNOWcBEKILA",
            "password_confirm": "vvFTtNOWcBEKILA111",
        }

        form = SignUpStepThreeForm(data=form_data)

        self.assertFalse(form.is_valid())
        with self.assertRaises(ValidationError):
            form.clean()<|MERGE_RESOLUTION|>--- conflicted
+++ resolved
@@ -1,16 +1,7 @@
 from django.test import TestCase
 from django.forms import ValidationError
 
-<<<<<<< HEAD
-from security.models import SignUpRequest
-from security.forms import (
-    SignUpStepOneForm,
-    SignUpStepTwoForm,
-    SignUpStepThreeForm,
-)
-=======
 from security.forms import SignUpStepOneForm, SignUpStepThreeForm
->>>>>>> 1965406e
 from .factories import UserFactory
 
 
@@ -79,52 +70,6 @@
         self.assertEqual(email, cleaned_email)
 
 
-<<<<<<< HEAD
-class SignUpStepTwoFormTest(TestCase):
-    def setUp(self):
-        self.signup_request = SignUpRequest.objects.create(
-            verification_code="123456"
-        )
-
-    def test_missing_verification_code(self):
-        form_data = {
-            "verification_code": "",
-        }
-        form = SignUpStepTwoForm(
-            data=form_data,
-            initial={SIGN_UP_REQUEST_ID: self.signup_request.id},
-        )
-
-        self.assertFalse(form.is_valid())
-
-    def test_clean_method_invalid_verification_code(self):
-        form_data = {
-            "verification_code": "654321",
-        }
-        form = SignUpStepTwoForm(
-            data=form_data,
-            initial={SIGN_UP_REQUEST_ID: self.signup_request.id},
-        )
-
-        self.assertFalse(form.is_valid())
-        with self.assertRaises(ValidationError):
-            form.clean()
-
-    def test_clean_method_valid_verification_code(self):
-        form_data = {
-            "verification_code": "123456",
-        }
-        form = SignUpStepTwoForm(
-            data=form_data,
-            initial={SIGN_UP_REQUEST_ID: self.signup_request.id},
-        )
-
-        self.assertTrue(form.is_valid())
-        form.clean()
-
-
-=======
->>>>>>> 1965406e
 class SignUpStepThreeFormTest(TestCase):
     def test_valid_clean_username(self):
         _ = UserFactory(username="test_user")
