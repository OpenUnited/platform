import os
from pathlib import Path

from dotenv import load_dotenv


# Build paths inside the project like this: BASE_DIR / 'subdir'.
BASE_DIR = Path(__file__).resolve().parent.parent.parent
load_dotenv(os.path.join(BASE_DIR, ".env"))

# Application definition

INSTALLED_APPS = [
    "django.contrib.admin",
    "django.contrib.auth",
    "django.contrib.contenttypes",
    "django.contrib.sessions",
    "django.contrib.messages",
    "django.contrib.staticfiles",
    "security",
    "talent",
    "product_management",
    "engagement",
    "commerce",
    "django_extensions",
    "django_jinja",
    "formtools",
    "debug_toolbar",
<<<<<<< HEAD
    "storages",
=======
    'dbbackup',
    "openunited_backup",
>>>>>>> 6234c78b
]


MIDDLEWARE = [
    "django.middleware.security.SecurityMiddleware",
    "django.contrib.sessions.middleware.SessionMiddleware",
    "django.middleware.common.CommonMiddleware",
    "django.middleware.csrf.CsrfViewMiddleware",
    "django.contrib.auth.middleware.AuthenticationMiddleware",
    "django.contrib.messages.middleware.MessageMiddleware",
    "django.middleware.clickjacking.XFrameOptionsMiddleware",
    "debug_toolbar.middleware.DebugToolbarMiddleware",
]

ROOT_URLCONF = "openunited.urls"


TEMPLATES = [
    {
        "BACKEND": "django_jinja.backend.Jinja2",
        "DIRS": [os.path.join(BASE_DIR, "templates")],
        "APP_DIRS": True,
        "OPTIONS": {
            "environment": "openunited.jinja2.environment",
            "match_extension": ".html",
            "match_regex": r"^(?!admin/|registration/|debug_toolbar/).*",
            # Can be set to "jinja2.Undefined" or any other subclass.
            "newstyle_gettext": True,
            "extensions": [
                "jinja2.ext.do",
                "jinja2.ext.loopcontrols",
                "jinja2.ext.i18n",
                "django_jinja.builtins.extensions.CsrfExtension",
                "django_jinja.builtins.extensions.CacheExtension",
                "django_jinja.builtins.extensions.DebugExtension",
                "django_jinja.builtins.extensions.TimezoneExtension",
                "django_jinja.builtins.extensions.UrlsExtension",
                "django_jinja.builtins.extensions.StaticFilesExtension",
                "django_jinja.builtins.extensions.DjangoFiltersExtension",
            ],
            "context_processors": [
                "django.contrib.messages.context_processors.messages",
            ],
            "bytecode_cache": {
                "name": "default",
                "backend": "django_jinja.cache.BytecodeCache",
                "enabled": False,
            },
            "autoescape": True,
            "auto_reload": False,
            "translation_engine": "django.utils.translation",
        },
    },
    {
        "BACKEND": "django.template.backends.django.DjangoTemplates",
        "DIRS": [os.path.join(BASE_DIR, "templates")],
        "APP_DIRS": True,
        "OPTIONS": {
            "context_processors": [
                "django.template.context_processors.debug",
                "django.template.context_processors.request",
                "django.contrib.auth.context_processors.auth",
                "django.contrib.messages.context_processors.messages",
            ],
        },
    },
]

WSGI_APPLICATION = "openunited.wsgi.application"


# Database
# https://docs.djangoproject.com/en/4.2/ref/settings/#databases

DATABASES = {
    "default": {
        "ENGINE": "django.db.backends.postgresql_psycopg2",
        "NAME": os.environ.get("POSTGRES_DB", "ou_db"),
        "USER": os.environ.get("POSTGRES_USER", "postgres"),
        "PASSWORD": os.environ.get("POSTGRES_PASSWORD", "postgres"),
        "HOST": os.environ.get("POSTGRES_HOST", "127.0.0.1"),
        "PORT": os.environ.get("POSTGRES_PORT", "5432"),
    }
}

if os.environ.get("DBBACKUP_BUCKET"):
    DBBACKUP_STORAGE = 'storages.backends.s3boto3.S3Boto3Storage'
    DBBACKUP_STORAGE_OPTIONS = {
        'access_key': os.environ.get("DBBACKUP_ACCESS_KEY"),
        'secret_key': os.environ.get("DBBACKUP_SECRET_KEY"),
        'bucket_name': os.environ.get("DBBACKUP_BUCKET"),
        'default_acl': 'private',
    }

AUTH_USER_MODEL = "security.User"

# Password validation
# https://docs.djangoproject.com/en/4.2/ref/settings/#auth-password-validators

AUTH_PASSWORD_VALIDATORS = [
    {
        "NAME": "django.contrib.auth.password_validation.UserAttributeSimilarityValidator",
    },
    {
        "NAME": "django.contrib.auth.password_validation.MinimumLengthValidator",
    },
    {
        "NAME": "django.contrib.auth.password_validation.CommonPasswordValidator",
    },
    {
        "NAME": "django.contrib.auth.password_validation.NumericPasswordValidator",
    },
]


# Internationalization
# https://docs.djangoproject.com/en/4.2/topics/i18n/

LANGUAGE_CODE = "en-us"

TIME_ZONE = "UTC"

USE_I18N = True

USE_TZ = True

# Static files (CSS, JavaScript, Images)
# https://docs.djangoproject.com/en/4.2/howto/static-files/

STATIC_ROOT = os.path.join(BASE_DIR, "staticfiles")

STATIC_URL = "static/"

STATICFILES_DIRS = [
    BASE_DIR / "static",
]

MEDIA_URL = "/media/"

MEDIA_ROOT = os.path.join(BASE_DIR, "media")

PERSON_PHOTO_UPLOAD_TO = "avatars/"

PROFILE_PICTURE_ROOT = os.path.join(MEDIA_ROOT, PERSON_PHOTO_UPLOAD_TO)

# Default primary key field type
# https://docs.djangoproject.com/en/4.2/ref/settings/#default-auto-field

DEFAULT_AUTO_FIELD = "django.db.models.BigAutoField"

INTERNAL_IPS = [
    "127.0.0.1",
]<|MERGE_RESOLUTION|>--- conflicted
+++ resolved
@@ -26,12 +26,9 @@
     "django_jinja",
     "formtools",
     "debug_toolbar",
-<<<<<<< HEAD
     "storages",
-=======
-    'dbbackup',
+    "dbbackup",
     "openunited_backup",
->>>>>>> 6234c78b
 ]
 
 
@@ -118,12 +115,12 @@
 }
 
 if os.environ.get("DBBACKUP_BUCKET"):
-    DBBACKUP_STORAGE = 'storages.backends.s3boto3.S3Boto3Storage'
+    DBBACKUP_STORAGE = "storages.backends.s3boto3.S3Boto3Storage"
     DBBACKUP_STORAGE_OPTIONS = {
-        'access_key': os.environ.get("DBBACKUP_ACCESS_KEY"),
-        'secret_key': os.environ.get("DBBACKUP_SECRET_KEY"),
-        'bucket_name': os.environ.get("DBBACKUP_BUCKET"),
-        'default_acl': 'private',
+        "access_key": os.environ.get("DBBACKUP_ACCESS_KEY"),
+        "secret_key": os.environ.get("DBBACKUP_SECRET_KEY"),
+        "bucket_name": os.environ.get("DBBACKUP_BUCKET"),
+        "default_acl": "private",
     }
 
 AUTH_USER_MODEL = "security.User"
